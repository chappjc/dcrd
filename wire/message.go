// Copyright (c) 2013-2016 The btcsuite developers
// Copyright (c) 2015-2016 The Decred developers
// Use of this source code is governed by an ISC
// license that can be found in the LICENSE file.

package wire

import (
	"bytes"
	"fmt"
	"io"
	"unicode/utf8"

	"github.com/decred/dcrd/chaincfg/chainhash"
)

// MessageHeaderSize is the number of bytes in a decred message header.
// Decred network (magic) 4 bytes + command 12 bytes + payload length 4 bytes +
// checksum 4 bytes.
const MessageHeaderSize = 24

// CommandSize is the fixed size of all commands in the common decred message
// header.  Shorter commands must be zero padded.
const CommandSize = 12

// MaxMessagePayload is the maximum bytes a message can be regardless of other
// individual limits imposed by messages themselves.
const MaxMessagePayload = (1024 * 1024 * 32) // 32MB

// Commands used in message headers which describe the type of message.
const (
<<<<<<< HEAD
	CmdVersion        = "version"
	CmdVerAck         = "verack"
	CmdGetAddr        = "getaddr"
	CmdAddr           = "addr"
	CmdGetBlocks      = "getblocks"
	CmdInv            = "inv"
	CmdGetData        = "getdata"
	CmdNotFound       = "notfound"
	CmdBlock          = "block"
	CmdTx             = "tx"
	CmdGetHeaders     = "getheaders"
	CmdHeaders        = "headers"
	CmdPing           = "ping"
	CmdPong           = "pong"
	CmdAlert          = "alert"
	CmdMemPool        = "mempool"
	CmdMiningState    = "miningstate"
	CmdGetMiningState = "getminings"
	CmdFilterAdd      = "filteradd"
	CmdFilterClear    = "filterclear"
	CmdFilterLoad     = "filterload"
	CmdMerkleBlock    = "merkleblock"
	CmdReject         = "reject"
	CmdSendHeaders    = "sendheaders"
=======
	CmdVersion     = "version"
	CmdVerAck      = "verack"
	CmdGetAddr     = "getaddr"
	CmdAddr        = "addr"
	CmdGetBlocks   = "getblocks"
	CmdInv         = "inv"
	CmdGetData     = "getdata"
	CmdNotFound    = "notfound"
	CmdBlock       = "block"
	CmdTx          = "tx"
	CmdGetHeaders  = "getheaders"
	CmdHeaders     = "headers"
	CmdPing        = "ping"
	CmdPong        = "pong"
	CmdAlert       = "alert"
	CmdMemPool     = "mempool"
	CmdFilterAdd   = "filteradd"
	CmdFilterClear = "filterclear"
	CmdFilterLoad  = "filterload"
	CmdMerkleBlock = "merkleblock"
	CmdReject      = "reject"
	CmdSendHeaders = "sendheaders"
	CmdFeeFilter   = "feefilter"
>>>>>>> d009185a
)

// Message is an interface that describes a decred message.  A type that
// implements Message has complete control over the representation of its data
// and may therefore contain additional or fewer fields than those which
// are used directly in the protocol encoded message.
type Message interface {
	BtcDecode(io.Reader, uint32) error
	BtcEncode(io.Writer, uint32) error
	Command() string
	MaxPayloadLength(uint32) uint32
}

// makeEmptyMessage creates a message of the appropriate concrete type based
// on the command.
func makeEmptyMessage(command string) (Message, error) {
	var msg Message
	switch command {
	case CmdVersion:
		msg = &MsgVersion{}

	case CmdVerAck:
		msg = &MsgVerAck{}

	case CmdGetAddr:
		msg = &MsgGetAddr{}

	case CmdAddr:
		msg = &MsgAddr{}

	case CmdGetBlocks:
		msg = &MsgGetBlocks{}

	case CmdBlock:
		msg = &MsgBlock{}

	case CmdInv:
		msg = &MsgInv{}

	case CmdGetData:
		msg = &MsgGetData{}

	case CmdNotFound:
		msg = &MsgNotFound{}

	case CmdTx:
		msg = &MsgTx{}

	case CmdPing:
		msg = &MsgPing{}

	case CmdPong:
		msg = &MsgPong{}

	case CmdGetHeaders:
		msg = &MsgGetHeaders{}

	case CmdHeaders:
		msg = &MsgHeaders{}

	case CmdAlert:
		msg = &MsgAlert{}

	case CmdMemPool:
		msg = &MsgMemPool{}

	case CmdMiningState:
		msg = &MsgMiningState{}

	case CmdGetMiningState:
		msg = &MsgGetMiningState{}

	case CmdFilterAdd:
		msg = &MsgFilterAdd{}

	case CmdFilterClear:
		msg = &MsgFilterClear{}

	case CmdFilterLoad:
		msg = &MsgFilterLoad{}

	case CmdMerkleBlock:
		msg = &MsgMerkleBlock{}

	case CmdReject:
		msg = &MsgReject{}

	case CmdSendHeaders:
		msg = &MsgSendHeaders{}

	case CmdFeeFilter:
		msg = &MsgFeeFilter{}

	default:
		return nil, fmt.Errorf("unhandled command [%s]", command)
	}
	return msg, nil
}

// messageHeader defines the header structure for all decred protocol messages.
type messageHeader struct {
	magic    CurrencyNet // 4 bytes
	command  string      // 12 bytes
	length   uint32      // 4 bytes
	checksum [4]byte     // 4 bytes
}

// readMessageHeader reads a decred message header from r.
func readMessageHeader(r io.Reader) (int, *messageHeader, error) {
	// Since readElements doesn't return the amount of bytes read, attempt
	// to read the entire header into a buffer first in case there is a
	// short read so the proper amount of read bytes are known.  This works
	// since the header is a fixed size.
	var headerBytes [MessageHeaderSize]byte
	n, err := io.ReadFull(r, headerBytes[:])
	if err != nil {
		return n, nil, err
	}
	hr := bytes.NewReader(headerBytes[:])

	// Create and populate a messageHeader struct from the raw header bytes.
	hdr := messageHeader{}
	var command [CommandSize]byte
	readElements(hr, &hdr.magic, &command, &hdr.length, &hdr.checksum)

	// Strip trailing zeros from command string.
	hdr.command = string(bytes.TrimRight(command[:], string(0)))

	return n, &hdr, nil
}

// discardInput reads n bytes from reader r in chunks and discards the read
// bytes.  This is used to skip payloads when various errors occur and helps
// prevent rogue nodes from causing massive memory allocation through forging
// header length.
func discardInput(r io.Reader, n uint32) {
	maxSize := uint32(10 * 1024) // 10k at a time
	numReads := n / maxSize
	bytesRemaining := n % maxSize
	if n > 0 {
		buf := make([]byte, maxSize)
		for i := uint32(0); i < numReads; i++ {
			io.ReadFull(r, buf)
		}
	}
	if bytesRemaining > 0 {
		buf := make([]byte, bytesRemaining)
		io.ReadFull(r, buf)
	}
}

// WriteMessageN writes a decred Message to w including the necessary header
// information and returns the number of bytes written.    This function is the
// same as WriteMessage except it also returns the number of bytes written.
func WriteMessageN(w io.Writer, msg Message, pver uint32, dcrnet CurrencyNet) (int, error) {
	totalBytes := 0

	// Enforce max command size.
	var command [CommandSize]byte
	cmd := msg.Command()
	if len(cmd) > CommandSize {
		str := fmt.Sprintf("command [%s] is too long [max %v]",
			cmd, CommandSize)
		return totalBytes, messageError("WriteMessage", str)
	}
	copy(command[:], []byte(cmd))

	// Encode the message payload.
	var bw bytes.Buffer
	err := msg.BtcEncode(&bw, pver)
	if err != nil {
		return totalBytes, err
	}
	payload := bw.Bytes()
	lenp := len(payload)

	// Enforce maximum overall message payload.
	if lenp > MaxMessagePayload {
		str := fmt.Sprintf("message payload is too large - encoded "+
			"%d bytes, but maximum message payload is %d bytes",
			lenp, MaxMessagePayload)
		return totalBytes, messageError("WriteMessage", str)
	}

	// Enforce maximum message payload based on the message type.
	mpl := msg.MaxPayloadLength(pver)
	if uint32(lenp) > mpl {
		str := fmt.Sprintf("message payload is too large - encoded "+
			"%d bytes, but maximum message payload size for "+
			"messages of type [%s] is %d.", lenp, cmd, mpl)
		return totalBytes, messageError("WriteMessage", str)
	}

	// Create header for the message.
	hdr := messageHeader{}
	hdr.magic = dcrnet
	hdr.command = cmd
	hdr.length = uint32(lenp)
	copy(hdr.checksum[:], chainhash.HashB(payload)[0:4])

	// Encode the header for the message.  This is done to a buffer
	// rather than directly to the writer since writeElements doesn't
	// return the number of bytes written.
	hw := bytes.NewBuffer(make([]byte, 0, MessageHeaderSize))
	writeElements(hw, hdr.magic, command, hdr.length, hdr.checksum)

	// Write header.
	n, err := w.Write(hw.Bytes())
	totalBytes += n
	if err != nil {
		return totalBytes, err
	}

	// Write payload.
	n, err = w.Write(payload)
	totalBytes += n
	return totalBytes, err
}

// WriteMessage writes a decred Message to w including the necessary header
// information.  This function is the same as WriteMessageN except it doesn't
// doesn't return the number of bytes written.  This function is mainly provided
// for backwards compatibility with the original API, but it's also useful for
// callers that don't care about byte counts.
func WriteMessage(w io.Writer, msg Message, pver uint32, dcrnet CurrencyNet) error {
	_, err := WriteMessageN(w, msg, pver, dcrnet)
	return err
}

// ReadMessageN reads, validates, and parses the next decred Message from r for
// the provided protocol version and decred network.  It returns the number of
// bytes read in addition to the parsed Message and raw bytes which comprise the
// message.  This function is the same as ReadMessage except it also returns the
// number of bytes read.
func ReadMessageN(r io.Reader, pver uint32, dcrnet CurrencyNet) (int, Message, []byte, error) {
	totalBytes := 0
	n, hdr, err := readMessageHeader(r)
	totalBytes += n
	if err != nil {
		return totalBytes, nil, nil, err
	}

	// Enforce maximum message payload.
	if hdr.length > MaxMessagePayload {
		str := fmt.Sprintf("message payload is too large - header "+
			"indicates %d bytes, but max message payload is %d "+
			"bytes.", hdr.length, MaxMessagePayload)
		return totalBytes, nil, nil, messageError("ReadMessage", str)

	}

	// Check for messages from the wrong decred network.
	if hdr.magic != dcrnet {
		discardInput(r, hdr.length)
		str := fmt.Sprintf("message from other network [%v]", hdr.magic)
		return totalBytes, nil, nil, messageError("ReadMessage", str)
	}

	// Check for malformed commands.
	command := hdr.command
	if !utf8.ValidString(command) {
		discardInput(r, hdr.length)
		str := fmt.Sprintf("invalid command %v", []byte(command))
		return totalBytes, nil, nil, messageError("ReadMessage", str)
	}

	// Create struct of appropriate message type based on the command.
	msg, err := makeEmptyMessage(command)
	if err != nil {
		discardInput(r, hdr.length)
		return totalBytes, nil, nil, messageError("ReadMessage",
			err.Error())
	}

	// Check for maximum length based on the message type as a malicious client
	// could otherwise create a well-formed header and set the length to max
	// numbers in order to exhaust the machine's memory.
	mpl := msg.MaxPayloadLength(pver)
	if hdr.length > mpl {
		discardInput(r, hdr.length)
		str := fmt.Sprintf("payload exceeds max length - header "+
			"indicates %v bytes, but max payload size for "+
			"messages of type [%v] is %v.", hdr.length, command, mpl)
		return totalBytes, nil, nil, messageError("ReadMessage", str)
	}

	// Read payload.
	payload := make([]byte, hdr.length)
	n, err = io.ReadFull(r, payload)
	totalBytes += n
	if err != nil {
		return totalBytes, nil, nil, err
	}

	// Test checksum.
	checksum := chainhash.HashB(payload)[0:4]
	if !bytes.Equal(checksum[:], hdr.checksum[:]) {
		str := fmt.Sprintf("payload checksum failed - header "+
			"indicates %v, but actual checksum is %v.",
			hdr.checksum, checksum)
		return totalBytes, nil, nil, messageError("ReadMessage", str)
	}

	// Unmarshal message.  NOTE: This must be a *bytes.Buffer since the
	// MsgVersion BtcDecode function requires it.
	pr := bytes.NewBuffer(payload)
	err = msg.BtcDecode(pr, pver)
	if err != nil {
		return totalBytes, nil, nil, err
	}

	return totalBytes, msg, payload, nil
}

// ReadMessage reads, validates, and parses the next decred Message from r for
// the provided protocol version and decred network.  It returns the parsed
// Message and raw bytes which comprise the message.  This function only differs
// from ReadMessageN in that it doesn't return the number of bytes read.  This
// function is mainly provided for backwards compatibility with the original
// API, but it's also useful for callers that don't care about byte counts.
func ReadMessage(r io.Reader, pver uint32, dcrnet CurrencyNet) (Message, []byte, error) {
	_, msg, buf, err := ReadMessageN(r, pver, dcrnet)
	return msg, buf, err
}<|MERGE_RESOLUTION|>--- conflicted
+++ resolved
@@ -1,5 +1,5 @@
 // Copyright (c) 2013-2016 The btcsuite developers
-// Copyright (c) 2015-2016 The Decred developers
+// Copyright (c) 2015-2017 The Decred developers
 // Use of this source code is governed by an ISC
 // license that can be found in the LICENSE file.
 
@@ -29,7 +29,6 @@
 
 // Commands used in message headers which describe the type of message.
 const (
-<<<<<<< HEAD
 	CmdVersion        = "version"
 	CmdVerAck         = "verack"
 	CmdGetAddr        = "getaddr"
@@ -54,31 +53,7 @@
 	CmdMerkleBlock    = "merkleblock"
 	CmdReject         = "reject"
 	CmdSendHeaders    = "sendheaders"
-=======
-	CmdVersion     = "version"
-	CmdVerAck      = "verack"
-	CmdGetAddr     = "getaddr"
-	CmdAddr        = "addr"
-	CmdGetBlocks   = "getblocks"
-	CmdInv         = "inv"
-	CmdGetData     = "getdata"
-	CmdNotFound    = "notfound"
-	CmdBlock       = "block"
-	CmdTx          = "tx"
-	CmdGetHeaders  = "getheaders"
-	CmdHeaders     = "headers"
-	CmdPing        = "ping"
-	CmdPong        = "pong"
-	CmdAlert       = "alert"
-	CmdMemPool     = "mempool"
-	CmdFilterAdd   = "filteradd"
-	CmdFilterClear = "filterclear"
-	CmdFilterLoad  = "filterload"
-	CmdMerkleBlock = "merkleblock"
-	CmdReject      = "reject"
-	CmdSendHeaders = "sendheaders"
-	CmdFeeFilter   = "feefilter"
->>>>>>> d009185a
+	CmdFeeFilter      = "feefilter"
 )
 
 // Message is an interface that describes a decred message.  A type that
