--- conflicted
+++ resolved
@@ -54,11 +54,7 @@
 
 	// Setup chain and get the latest checkpoint.  Ignore notifications
 	// since they aren't needed for this util.
-<<<<<<< HEAD
-	chain := blockchain.New(db, nil, activeNetParams, nil)
-=======
-	chain := blockchain.New(db, activeNetParams, nil, nil)
->>>>>>> 0029905d
+	chain := blockchain.New(db, nil, activeNetParams, nil, nil)
 	latestCheckpoint := chain.LatestCheckpoint()
 	if latestCheckpoint == nil {
 		// Set the latest checkpoint to the genesis block if there isn't
