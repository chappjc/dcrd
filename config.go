--- conflicted
+++ resolved
@@ -27,37 +27,11 @@
 )
 
 const (
-<<<<<<< HEAD
-	defaultConfigFilename    = "dcrd.conf"
-	defaultDataDirname       = "data"
-	defaultLogLevel          = "info"
-	defaultLogDirname        = "logs"
-	defaultLogFilename       = "dcrd.log"
-	defaultMaxPeers          = 125
-	defaultBanDuration       = time.Hour * 24
-	defaultBanThreshold      = 100
-	defaultMaxRPCClients     = 10
-	defaultMaxRPCWebsockets  = 25
-	defaultVerifyEnabled     = false
-	defaultDbType            = "leveldb"
-	defaultFreeTxRelayLimit  = 15.0
-	defaultBlockMinSize      = 0
-	defaultBlockMaxSize      = 375000
-	blockMaxSizeMin          = 1000
-	blockMaxSizeMax          = wire.MaxBlockPayload - 1000
-	defaultBlockPrioritySize = 20000
-	defaultGenerate          = false
-	defaultAddrIndex         = false
-	defaultNonAggressive     = false
-	defaultNoMiningStateSync = false
-	defaultAllowOldVotes     = false
-	defaultSigCacheMaxSize   = 50000
-=======
-	defaultConfigFilename        = "btcd.conf"
+	defaultConfigFilename        = "dcrd.conf"
 	defaultDataDirname           = "data"
 	defaultLogLevel              = "info"
 	defaultLogDirname            = "logs"
-	defaultLogFilename           = "btcd.log"
+	defaultLogFilename           = "dcrd.log"
 	defaultMaxPeers              = 125
 	defaultBanDuration           = time.Hour * 24
 	defaultBanThreshold          = 100
@@ -67,16 +41,18 @@
 	defaultDbType                = "leveldb"
 	defaultFreeTxRelayLimit      = 15.0
 	defaultBlockMinSize          = 0
-	defaultBlockMaxSize          = 750000
+	defaultBlockMaxSize          = 375000
 	blockMaxSizeMin              = 1000
 	blockMaxSizeMax              = wire.MaxBlockPayload - 1000
-	defaultBlockPrioritySize     = 50000
+	defaultBlockPrioritySize     = 20000
 	defaultGenerate              = false
 	defaultAddrIndex             = false
+	defaultNonAggressive         = false
+	defaultNoMiningStateSync     = false
+	defaultAllowOldVotes         = false
 	defaultMaxOrphanTransactions = 1000
 	defaultMaxOrphanTxSize       = 5000
 	defaultSigCacheMaxSize       = 50000
->>>>>>> 123ff368
 )
 
 var (
