--- conflicted
+++ resolved
@@ -1,8 +1,5 @@
 // Copyright (c) 2013-2016 The btcsuite developers
-<<<<<<< HEAD
 // Copyright (c) 2015-2016 The Decred developers
-=======
->>>>>>> 22c91fa8
 // Use of this source code is governed by an ISC
 // license that can be found in the LICENSE file.
 
@@ -13,17 +10,10 @@
 	"encoding/hex"
 	"testing"
 
-<<<<<<< HEAD
 	"github.com/decred/dcrd/chaincfg/chainhash"
 	"github.com/decred/dcrd/wire"
 	"github.com/decred/dcrutil"
 	"github.com/decred/dcrutil/bloom"
-=======
-	"github.com/btcsuite/btcd/chaincfg/chainhash"
-	"github.com/btcsuite/btcd/wire"
-	"github.com/btcsuite/btcutil"
-	"github.com/btcsuite/btcutil/bloom"
->>>>>>> 22c91fa8
 )
 
 // TestFilterLarge ensures a maximum sized filter can be created.
@@ -296,14 +286,8 @@
 	}
 
 	f := bloom.NewFilter(10, 0, 0.000001, wire.BloomUpdateAll)
-<<<<<<< HEAD
 	inputStr := "50112deb46289119be635b3e486b1e24ae1e7328c228e20e0a753df8621f5e8c"
-	//2a94d783a177460fd00c633ce3011f0e172a721097887ab2de983d741dc8d8f5"
-	sha, err := chainhash.NewHashFromStr(inputStr)
-=======
-	inputStr := "b4749f017444b051c44dfd2720e88f314ff94f3dd6d56d40ef65854fcd7fff6b"
 	hash, err := chainhash.NewHashFromStr(inputStr)
->>>>>>> 22c91fa8
 	if err != nil {
 		t.Errorf("TestFilterBloomMatch NewHashFromStr failed: %v\n", err)
 		return
@@ -314,13 +298,8 @@
 	}
 
 	f = bloom.NewFilter(10, 0, 0.000001, wire.BloomUpdateAll)
-<<<<<<< HEAD
 	inputStr = "8c5e1f62f83d750a0ee228c228731eae241e6b483e5b63be19912846eb2d1150"
-	shaBytes, err := hex.DecodeString(inputStr)
-=======
-	inputStr = "6bff7fcd4f8565ef406dd5d63d4ff94f318fe82027fd4dc451b04474019f74b4"
 	hashBytes, err := hex.DecodeString(inputStr)
->>>>>>> 22c91fa8
 	if err != nil {
 		t.Errorf("TestFilterBloomMatch DecodeString failed: %v\n", err)
 		return
@@ -331,17 +310,10 @@
 	}
 
 	f = bloom.NewFilter(10, 0, 0.000001, wire.BloomUpdateAll)
-<<<<<<< HEAD
 	inputStr = "30450221008003ce072e4b67f9a98129ac2f58e3de6e06f47a15e248d43" +
 		"75d19dfb527a02d02204ab0a0dfe7c69024ae8e524e01d1c45183efda945a0" +
 		"d411e4e94b69be21efbe601"
-	shaBytes, err = hex.DecodeString(inputStr)
-=======
-	inputStr = "30450220070aca44506c5cef3a16ed519d7c3c39f8aab192c4e1c90d065" +
-		"f37b8a4af6141022100a8e160b856c2d43d27d8fba71e5aef6405b8643" +
-		"ac4cb7cb3c462aced7f14711a01"
 	hashBytes, err = hex.DecodeString(inputStr)
->>>>>>> 22c91fa8
 	if err != nil {
 		t.Errorf("TestFilterBloomMatch DecodeString failed: %v\n", err)
 		return
@@ -352,15 +324,8 @@
 	}
 
 	f = bloom.NewFilter(10, 0, 0.000001, wire.BloomUpdateAll)
-<<<<<<< HEAD
 	inputStr = "0270c906c3ba64ba5eb3943cc012a3b142ef169f066002515bf9ec1bd9b7e27f0d"
-	shaBytes, err = hex.DecodeString(inputStr)
-=======
-	inputStr = "046d11fee51b0e60666d5049a9101a72741df480b96ee26488a4d3466b95" +
-		"c9a40ac5eeef87e10a5cd336c19a84565f80fa6c547957b7700ff4dfbdefe" +
-		"76036c339"
 	hashBytes, err = hex.DecodeString(inputStr)
->>>>>>> 22c91fa8
 	if err != nil {
 		t.Errorf("TestFilterBloomMatch DecodeString failed: %v\n", err)
 		return
@@ -371,64 +336,41 @@
 	}
 
 	f = bloom.NewFilter(10, 0, 0.000001, wire.BloomUpdateAll)
-<<<<<<< HEAD
 	inputStr = "99678d10a90c8df40e4c9af742aa6ebc7764a60e"
-	shaBytes, err = hex.DecodeString(inputStr)
-=======
-	inputStr = "04943fdd508053c75000106d3bc6e2754dbcff19"
 	hashBytes, err = hex.DecodeString(inputStr)
->>>>>>> 22c91fa8
 	if err != nil {
 		t.Errorf("TestFilterBloomMatch DecodeString failed: %v\n", err)
 		return
 	}
-<<<<<<< HEAD
-
-	f.Add(shaBytes)
-=======
-	f.Add(hashBytes)
->>>>>>> 22c91fa8
-	if !f.MatchTxAndUpdate(tx) {
-		t.Errorf("TestFilterBloomMatch didn't match output address %s", inputStr)
-	}
-	if !f.MatchTxAndUpdate(spendingTx) {
-		t.Errorf("TestFilterBloomMatch spendingTx didn't match output address %s", inputStr)
-	}
-
-	f = bloom.NewFilter(10, 0, 0.000001, wire.BloomUpdateAll)
-<<<<<<< HEAD
-	inputStr = "7701528df10cf0c14f9e53925031bd398796c1f9"
-	shaBytes, err = hex.DecodeString(inputStr)
-=======
-	inputStr = "a266436d2965547608b9e15d9032a7b9d64fa431"
-	hashBytes, err = hex.DecodeString(inputStr)
->>>>>>> 22c91fa8
-	if err != nil {
-		t.Errorf("TestFilterBloomMatch DecodeString failed: %v\n", err)
-		return
-	}
+
 	f.Add(hashBytes)
 	if !f.MatchTxAndUpdate(tx) {
 		t.Errorf("TestFilterBloomMatch didn't match output address %s", inputStr)
 	}
-
-	f = bloom.NewFilter(10, 0, 0.000001, wire.BloomUpdateAll)
-<<<<<<< HEAD
+	if !f.MatchTxAndUpdate(spendingTx) {
+		t.Errorf("TestFilterBloomMatch spendingTx didn't match output address %s", inputStr)
+	}
+
+	f = bloom.NewFilter(10, 0, 0.000001, wire.BloomUpdateAll)
+	inputStr = "7701528df10cf0c14f9e53925031bd398796c1f9"
+	hashBytes, err = hex.DecodeString(inputStr)
+	if err != nil {
+		t.Errorf("TestFilterBloomMatch DecodeString failed: %v\n", err)
+		return
+	}
+	f.Add(hashBytes)
+	if !f.MatchTxAndUpdate(tx) {
+		t.Errorf("TestFilterBloomMatch didn't match output address %s", inputStr)
+	}
+
+	f = bloom.NewFilter(10, 0, 0.000001, wire.BloomUpdateAll)
 	inputStr = "759a520aaa1427ccd9deeca4a1f9c47fd350a6f4e94bc9104cba1624cabbfba4"
-	sha, err = chainhash.NewHashFromStr(inputStr)
-=======
-	inputStr = "90c122d70786e899529d71dbeba91ba216982fb6ba58f3bdaab65e73b7e9260b"
 	hash, err = chainhash.NewHashFromStr(inputStr)
->>>>>>> 22c91fa8
 	if err != nil {
 		t.Errorf("TestFilterBloomMatch NewHashFromStr failed: %v\n", err)
 		return
 	}
-<<<<<<< HEAD
-	outpoint := wire.NewOutPoint(sha, 0, wire.TxTreeRegular)
-=======
-	outpoint := wire.NewOutPoint(hash, 0)
->>>>>>> 22c91fa8
+	outpoint := wire.NewOutPoint(hash, 0, wire.TxTreeRegular)
 	f.AddOutPoint(outpoint)
 	if !f.MatchTxAndUpdate(tx) {
 		t.Errorf("TestFilterBloomMatch didn't match outpoint %s", inputStr)
@@ -436,11 +378,7 @@
 	// XXX unchanged from btcd
 	f = bloom.NewFilter(10, 0, 0.000001, wire.BloomUpdateAll)
 	inputStr = "00000009e784f32f62ef849763d4f45b98e07ba658647343b915ff832b110436"
-<<<<<<< HEAD
-	sha, err = chainhash.NewHashFromStr(inputStr)
-=======
 	hash, err = chainhash.NewHashFromStr(inputStr)
->>>>>>> 22c91fa8
 	if err != nil {
 		t.Errorf("TestFilterBloomMatch NewHashFromStr failed: %v\n", err)
 		return
@@ -464,22 +402,13 @@
 	}
 
 	f = bloom.NewFilter(10, 0, 0.000001, wire.BloomUpdateAll)
-<<<<<<< HEAD
 	inputStr = "759a520aaa1427ccd9deeca4a1f9c47fd350a6f4e94bc9104cba1624cabbfba4"
-	sha, err = chainhash.NewHashFromStr(inputStr)
-=======
-	inputStr = "90c122d70786e899529d71dbeba91ba216982fb6ba58f3bdaab65e73b7e9260b"
 	hash, err = chainhash.NewHashFromStr(inputStr)
->>>>>>> 22c91fa8
 	if err != nil {
 		t.Errorf("TestFilterBloomMatch NewHashFromStr failed: %v\n", err)
 		return
 	}
-<<<<<<< HEAD
-	outpoint = wire.NewOutPoint(sha, 1, wire.TxTreeRegular)
-=======
-	outpoint = wire.NewOutPoint(hash, 1)
->>>>>>> 22c91fa8
+	outpoint = wire.NewOutPoint(hash, 1, wire.TxTreeRegular)
 	f.AddOutPoint(outpoint)
 	if f.MatchTxAndUpdate(tx) {
 		t.Errorf("TestFilterBloomMatch matched outpoint %s", inputStr)
@@ -488,20 +417,12 @@
 	// XXX unchanged from btcd
 	f = bloom.NewFilter(10, 0, 0.000001, wire.BloomUpdateAll)
 	inputStr = "000000d70786e899529d71dbeba91ba216982fb6ba58f3bdaab65e73b7e9260b"
-<<<<<<< HEAD
-	sha, err = chainhash.NewHashFromStr(inputStr)
-=======
 	hash, err = chainhash.NewHashFromStr(inputStr)
->>>>>>> 22c91fa8
 	if err != nil {
 		t.Errorf("TestFilterBloomMatch NewHashFromStr failed: %v\n", err)
 		return
 	}
-<<<<<<< HEAD
-	outpoint = wire.NewOutPoint(sha, 0, wire.TxTreeRegular)
-=======
-	outpoint = wire.NewOutPoint(hash, 0)
->>>>>>> 22c91fa8
+	outpoint = wire.NewOutPoint(hash, 0, wire.TxTreeRegular)
 	f.AddOutPoint(outpoint)
 	if f.MatchTxAndUpdate(tx) {
 		t.Errorf("TestFilterBloomMatch matched outpoint %s", inputStr)
@@ -530,20 +451,12 @@
 	f.Add(inputBytes)
 
 	inputStr = "147caa76786596590baa4e98f5d9f48b86c7765e489f7a6ff3360fe5c674360b"
-<<<<<<< HEAD
-	sha, err := chainhash.NewHashFromStr(inputStr)
-=======
 	hash, err := chainhash.NewHashFromStr(inputStr)
->>>>>>> 22c91fa8
 	if err != nil {
 		t.Errorf("TestFilterInsertUpdateNone NewHashFromStr failed: %v", err)
 		return
 	}
-<<<<<<< HEAD
-	outpoint := wire.NewOutPoint(sha, 0, wire.TxTreeRegular)
-=======
-	outpoint := wire.NewOutPoint(hash, 0)
->>>>>>> 22c91fa8
+	outpoint := wire.NewOutPoint(hash, 0, wire.TxTreeRegular)
 
 	if f.MatchesOutPoint(outpoint) {
 		t.Errorf("TestFilterInsertUpdateNone matched outpoint %s", inputStr)
@@ -551,20 +464,12 @@
 	}
 
 	inputStr = "02981fa052f0481dbc5868f4fc2166035a10f27a03cfd2de67326471df5bc041"
-<<<<<<< HEAD
-	sha, err = chainhash.NewHashFromStr(inputStr)
-=======
 	hash, err = chainhash.NewHashFromStr(inputStr)
->>>>>>> 22c91fa8
 	if err != nil {
 		t.Errorf("TestFilterInsertUpdateNone NewHashFromStr failed: %v", err)
 		return
 	}
-<<<<<<< HEAD
-	outpoint = wire.NewOutPoint(sha, 0, wire.TxTreeRegular)
-=======
-	outpoint = wire.NewOutPoint(hash, 0)
->>>>>>> 22c91fa8
+	outpoint = wire.NewOutPoint(hash, 0, wire.TxTreeRegular)
 
 	if f.MatchesOutPoint(outpoint) {
 		t.Errorf("TestFilterInsertUpdateNone matched outpoint %s", inputStr)
@@ -693,22 +598,13 @@
 	_, _ = bloom.NewMerkleBlock(block, f)
 
 	// We should match the generation pubkey
-<<<<<<< HEAD
 	inputStr = "8199f30ccc006056ed79cf0a3cd0b67a195ffd46903d42adc7babe2ed2f2e371"
-	sha, err := chainhash.NewHashFromStr(inputStr)
-=======
-	inputStr = "147caa76786596590baa4e98f5d9f48b86c7765e489f7a6ff3360fe5c674360b"
 	hash, err := chainhash.NewHashFromStr(inputStr)
->>>>>>> 22c91fa8
 	if err != nil {
 		t.Errorf("TestMerkleBlockP2PubKeyOnly NewHashFromStr failed: %v", err)
 		return
 	}
-<<<<<<< HEAD
-	outpoint := wire.NewOutPoint(sha, 0, wire.TxTreeRegular)
-=======
-	outpoint := wire.NewOutPoint(hash, 0)
->>>>>>> 22c91fa8
+	outpoint := wire.NewOutPoint(hash, 0, wire.TxTreeRegular)
 	if !f.MatchesOutPoint(outpoint) {
 		t.Errorf("TestMerkleBlockP2PubKeyOnly didn't match the generation "+
 			"outpoint %s", inputStr)
@@ -716,22 +612,13 @@
 	}
 
 	// We should not match the 4th transaction, which is not p2pk
-<<<<<<< HEAD
 	inputStr = "d7314aaf54253c651e8258c7d22c574af8804611f0dcea79fd9a47f4565d85ad"
-	sha, err = chainhash.NewHashFromStr(inputStr)
-=======
-	inputStr = "02981fa052f0481dbc5868f4fc2166035a10f27a03cfd2de67326471df5bc041"
 	hash, err = chainhash.NewHashFromStr(inputStr)
->>>>>>> 22c91fa8
 	if err != nil {
 		t.Errorf("TestMerkleBlockP2PubKeyOnly NewHashFromStr failed: %v", err)
 		return
 	}
-<<<<<<< HEAD
-	outpoint = wire.NewOutPoint(sha, 0, wire.TxTreeRegular)
-=======
-	outpoint = wire.NewOutPoint(hash, 0)
->>>>>>> 22c91fa8
+	outpoint = wire.NewOutPoint(hash, 0, wire.TxTreeRegular)
 	if f.MatchesOutPoint(outpoint) {
 		t.Errorf("TestMerkleBlockP2PubKeyOnly matched outpoint %s", inputStr)
 		return
