// Copyright (c) 2013-2014 The btcsuite developers
// Copyright (c) 2015-2016 The Decred developers
// Use of this source code is governed by an ISC
// license that can be found in the LICENSE file.

package main

import (
	"container/list"
	"crypto/rand"
	"fmt"
	"math"
	"math/big"
	"sort"
	"sync"
	"sync/atomic"
	"time"

	"github.com/decred/dcrd/blockchain"
	"github.com/decred/dcrd/blockchain/stake"
	"github.com/decred/dcrd/chaincfg"
	"github.com/decred/dcrd/chaincfg/chainhash"
	"github.com/decred/dcrd/database"
	"github.com/decred/dcrd/txscript"
	"github.com/decred/dcrd/wire"
	"github.com/decred/dcrutil"
)

const (
	// mempoolHeight is the height used for the "block" height field of the
	// contextual transaction information provided in a transaction store.
	mempoolHeight = 0x7fffffff

	// maxOrphanTransactions is the maximum number of orphan transactions
	// that can be queued.
	maxOrphanTransactions = 1000

	// maxOrphanTxSize is the maximum size allowed for orphan transactions.
	// This helps prevent memory exhaustion attacks from sending a lot of
	// of big orphans.
	maxOrphanTxSize = 5000

	// maxSigOpsPerTx is the maximum number of signature operations
	// in a single transaction we will relay or mine.  It is a fraction
	// of the max signature operations for a block.
	maxSigOpsPerTx = blockchain.MaxSigOpsPerBlock / 5

	// maxStandardTxSize is the maximum size allowed for transactions that
	// are considered standard and will therefore be relayed and considered
	// for mining.
	maxStandardTxSize = 100000

	// maxStandardSigScriptSize is the maximum size allowed for a
	// transaction input signature script to be considered standard.  This
	// value allows for a 15-of-15 CHECKMULTISIG pay-to-script-hash with
	// compressed keys.
	//
	// The form of the overall script is: OP_0 <15 signatures> OP_PUSHDATA2
	// <2 bytes len> [OP_15 <15 pubkeys> OP_15 OP_CHECKMULTISIG]
	//
	// For the p2sh script portion, each of the 15 compressed pubkeys are
	// 33 bytes (plus one for the OP_DATA_33 opcode), and the thus it totals
	// to (15*34)+3 = 513 bytes.  Next, each of the 15 signatures is a max
	// of 73 bytes (plus one for the OP_DATA_73 opcode).  Also, there is one
	// extra byte for the initial extra OP_0 push and 3 bytes for the
	// OP_PUSHDATA2 needed to specify the 513 bytes for the script push.
	// That brings the total to 1+(15*74)+3+513 = 1627.  This value also
	// adds a few extra bytes to provide a little buffer.
	// (1 + 15*74 + 3) + (15*34 + 3) + 23 = 1650
	maxStandardSigScriptSize = 1650

	// maxStandardMultiSigKeys is the maximum number of public keys allowed
	// in a multi-signature transaction output script for it to be
	// considered standard.
	maxStandardMultiSigKeys = 3
	// minTxRelayFeeMainNet is the minimum fee in atoms that is required for a
	// transaction to be treated as free for relay and mining purposes.  It
	// is also used to help determine if a transaction is considered dust
	// and as a base for calculating minimum required fees per KB for larger
	// transactions.  This value is in Atom/1000 bytes.
	minTxRelayFeeMainNet = 1e6

	// minTxRelayFeeTestNet is the minimum relay fee for the Test and Simulation
	// networks.
	minTxRelayFeeTestNet = 1e3

	// minTicketFeeMainNet is the minimum fee per KB in atoms that is
	// required for a ticket to enter the mempool on MainNet.
	minTicketFeeMainNet = 1e6

	// minTicketFeeTestNet is the minimum fee per KB in atoms that is
	// required for a ticekt to enter the mempool on TestNet or SimNet.
	minTicketFeeTestNet = 1e3

	// maxRelayFeeMultiplier is the factor that we disallow fees / kb above
	// the minimum tx fee.
	maxRelayFeeMultiplier = 100

	// maxSSGensDoubleSpends is the maximum number of SSGen double spends
	// allowed in the pool.
	maxSSGensDoubleSpends = 5

	// heightDiffToPruneTicket is the number of blocks to pass by in terms
	// of height before old tickets are pruned.
	// TODO Set this based up the stake difficulty retargeting interval?
	heightDiffToPruneTicket = 288

	// heightDiffToPruneVotes is the number of blocks to pass by in terms
	// of height before SSGen relating to that block are pruned.
	heightDiffToPruneVotes = 10

	// If a vote is on a block whose height is before tip minus this
	// amount, reject it from being added to the mempool.
	maximumVoteAgeDelta = 1440

	// maxNullDataOutputs is the maximum number of OP_RETURN null data
	// pushes in a transaction, after which it is considered non-standard.
	maxNullDataOutputs = 4
)

// TxDesc is a descriptor containing a transaction in the mempool and the
// metadata we store about it.
type TxDesc struct {
	Tx               *dcrutil.Tx  // Transaction.
	Type             stake.TxType // Transcation type.
	Added            time.Time    // Time when added to pool.
	Height           int64        // Blockheight when added to pool.
	Fee              int64        // Transaction fees.
	startingPriority float64      // Priority when added to the pool.
}

// GetType returns what TxType a given TxDesc is.
func (td *TxDesc) GetType() stake.TxType {
	return td.Type
}

// VoteTx is a struct describing a block vote (SSGen).
type VoteTx struct {
	SsgenHash chainhash.Hash // Vote
	SstxHash  chainhash.Hash // Ticket
	Vote      bool
}

// txMemPool is used as a source of transactions that need to be mined into
// blocks and relayed to other peers.  It is safe for concurrent access from
// multiple peers.
type txMemPool struct {
	// The following variables must only be used atomically.
	lastUpdated int64 // last time pool was updated.

	sync.RWMutex
	server        *server
	pool          map[chainhash.Hash]*TxDesc
	orphans       map[chainhash.Hash]*dcrutil.Tx
	orphansByPrev map[chainhash.Hash]map[chainhash.Hash]*dcrutil.Tx
	addrindex     map[string]map[chainhash.Hash]struct{} // maps address to txs
	outpoints     map[wire.OutPoint]*dcrutil.Tx

	// Votes on blocks.
	votes    map[chainhash.Hash][]*VoteTx
	votesMtx sync.Mutex

	pennyTotal    float64 // exponentially decaying total for penny spends.
	lastPennyUnix int64   // unix time of last ``penny spend''
}

// insertVote inserts a vote into the map of block votes.
// This function is safe for concurrent access.
func (mp *txMemPool) insertVote(ssgen *dcrutil.Tx) error {
	voteHash := ssgen.Sha()
	msgTx := ssgen.MsgTx()
	ticketHash := &msgTx.TxIn[1].PreviousOutPoint.Hash

	// Get the block it is voting on; here we're agnostic of height.
	blockHash, blockHeight, err := stake.GetSSGenBlockVotedOn(ssgen)
	if err != nil {
		return err
	}

	voteBits := stake.GetSSGenVoteBits(ssgen)
	vote := dcrutil.IsFlagSet16(voteBits, dcrutil.BlockValid)

	voteTx := &VoteTx{*voteHash, *ticketHash, vote}
	vts, exists := mp.votes[blockHash]

	// If there are currently no votes for this block,
	// start a new buffered slice and store it.
	if !exists {
		minrLog.Debugf("Accepted vote %v for block hash %v (height %v), "+
			"voting %v on the transaction tree",
			voteHash, blockHash, blockHeight, vote)

		slice := make([]*VoteTx, int(mp.server.chainParams.TicketsPerBlock),
			int(mp.server.chainParams.TicketsPerBlock))
		slice[0] = voteTx
		mp.votes[blockHash] = slice
		return nil
	}

	// We already have a vote for this ticket; break.
	for _, vt := range vts {
		// At the end.
		if vt == nil {
			break
		}

		if vt.SstxHash.IsEqual(ticketHash) {
			return nil
		}
	}

	// Add the new vote in. Find where the first empty
	// slot is and insert it.
	for i, vt := range vts {
		// At the end.
		if vt == nil {
			mp.votes[blockHash][i] = voteTx
			break
		}
	}

	minrLog.Debugf("Accepted vote %v for block hash %v (height %v), "+
		"voting %v on the transaction tree",
		voteHash, blockHash, blockHeight, vote)

	return nil
}

// InsertVote calls insertVote, but makes it safe for concurrent access.
func (mp *txMemPool) InsertVote(ssgen *dcrutil.Tx) error {
	mp.votesMtx.Lock()
	defer mp.votesMtx.Unlock()

	err := mp.insertVote(ssgen)

	return err
}

// getVoteHashesForBlock gets the transaction hashes of all the known votes for
// some block on the blockchain.
func (mp *txMemPool) getVoteHashesForBlock(block chainhash.Hash) ([]chainhash.Hash,
	error) {
	var hashes []chainhash.Hash
	vts, exists := mp.votes[block]
	if !exists {
		return nil, fmt.Errorf("couldn't find block requested in mp.votes")
	}

	if len(vts) == 0 {
		return nil, fmt.Errorf("block found in mp.votes, but contains no votes")
	}

	zeroHash := &chainhash.Hash{}
	for _, vt := range vts {
		if vt == nil {
			break
		}

		if vt.SsgenHash.IsEqual(zeroHash) {
			return nil, fmt.Errorf("unset vote hash in vote info")
		}
		hashes = append(hashes, vt.SsgenHash)
	}

	return hashes, nil
}

// GetVoteHashesForBlock calls getVoteHashesForBlock, but makes it safe for
// concurrent access.
func (mp *txMemPool) GetVoteHashesForBlock(block chainhash.Hash) ([]chainhash.Hash,
	error) {
	mp.votesMtx.Lock()
	defer mp.votesMtx.Unlock()

	hashes, err := mp.getVoteHashesForBlock(block)

	return hashes, err
}

// TODO Pruning of the votes map DECRED

func getNumberOfVotesOnBlock(blockVoteTxs []*VoteTx) int {
	numVotes := 0
	for _, vt := range blockVoteTxs {
		if vt == nil {
			break
		}

		numVotes++
	}

	return numVotes
}

// blockWithLenVotes is a block with the number of votes currently present
// for that block. Just used for sorting.
type blockWithLenVotes struct {
	Block chainhash.Hash
	Votes uint16
}

// ByNumberOfVotes defines the methods needed to satisify sort.Interface to
// sort a slice of Blocks by their number of votes.
type ByNumberOfVotes []*blockWithLenVotes

func (b ByNumberOfVotes) Len() int           { return len(b) }
func (b ByNumberOfVotes) Less(i, j int) bool { return b[i].Votes < b[j].Votes }
func (b ByNumberOfVotes) Swap(i, j int)      { b[i], b[j] = b[j], b[i] }

// sortParentsByVotes takes a list of block header hashes and sorts them
// by the number of votes currently available for them in the votes map of
// mempool. It then returns all blocks that are eligible to be used (have
// at least a majority number of votes) sorted by number of votes, descending.
func (mp *txMemPool) sortParentsByVotes(currentTopBlock chainhash.Hash,
	blocks []chainhash.Hash) ([]chainhash.Hash, error) {
	lenBlocks := len(blocks)
	if lenBlocks == 0 {
		return nil, fmt.Errorf("no blocks to sort")
	}

	bwlvs := make([]*blockWithLenVotes, lenBlocks, lenBlocks)

	for i, blockHash := range blocks {
		votes, exists := mp.votes[blockHash]
		if exists {
			bwlv := &blockWithLenVotes{
				blockHash,
				uint16(getNumberOfVotesOnBlock(votes)),
			}
			bwlvs[i] = bwlv
		} else {
			bwlv := &blockWithLenVotes{
				blockHash,
				uint16(0),
			}
			bwlvs[i] = bwlv
		}
	}

	// Blocks with the most votes appear at the top of the list.
	sort.Sort(sort.Reverse(ByNumberOfVotes(bwlvs)))

	var sortedUsefulBlocks []chainhash.Hash
	minimumVotesRequired := uint16((mp.server.chainParams.TicketsPerBlock / 2) + 1)
	for _, bwlv := range bwlvs {
		if bwlv.Votes >= minimumVotesRequired {
			sortedUsefulBlocks = append(sortedUsefulBlocks, bwlv.Block)
		}
	}

	if sortedUsefulBlocks == nil {
		return nil, miningRuleError(ErrNotEnoughVoters,
			"no block had enough votes to build on top of")
	}

	// Make sure we don't reorganize the chain needlessly if the top block has
	// the same amount of votes as the current leader after the sort. After this
	// point, all blocks listed in sortedUsefulBlocks definitely also have the
	// minimum number of votes required.
	topBlockVotes, exists := mp.votes[currentTopBlock]
	topBlockVotesLen := 0
	if exists {
		topBlockVotesLen = getNumberOfVotesOnBlock(topBlockVotes)
	}
	if bwlvs[0].Votes == uint16(topBlockVotesLen) {
		if !bwlvs[0].Block.IsEqual(&currentTopBlock) {
			// Find our block in the list.
			pos := 0
			for i, bwlv := range bwlvs {
				if bwlv.Block.IsEqual(&currentTopBlock) {
					pos = i
					break
				}
			}

			if pos == 0 { // Should never happen...
				return nil, fmt.Errorf("couldn't find top block in list")
			}

			// Swap the top block into the first position. We directly access
			// sortedUsefulBlocks useful blocks here with the assumption that
			// since the values were accumulated from blvs, they should be
			// in the same positions and we shouldn't be able to access anything
			// out of bounds.
			sortedUsefulBlocks[0], sortedUsefulBlocks[pos] =
				sortedUsefulBlocks[pos], sortedUsefulBlocks[0]
		}
	}

	return sortedUsefulBlocks, nil
}

// SortParentsByVotes is the concurrency safe exported version of
// sortParentsByVotes.
func (mp *txMemPool) SortParentsByVotes(currentTopBlock chainhash.Hash,
	blocks []chainhash.Hash) ([]chainhash.Hash, error) {
	mp.votesMtx.Lock()
	defer mp.votesMtx.Unlock()

	sortedBlocks, err := mp.sortParentsByVotes(currentTopBlock, blocks)

	return sortedBlocks, err
}

// checkTransactionStandard performs a series of checks on a transaction to
// ensure it is a "standard" transaction.  A standard transaction is one that
// conforms to several additional limiting cases over what is considered a
// "sane" transaction such as having a version in the supported range, being
// finalized, conforming to more stringent size constraints, having scripts
// of recognized forms, and not containing "dust" outputs (those that are
// so small it costs more to process them than they are worth).
func (mp *txMemPool) checkTransactionStandard(tx *dcrutil.Tx, txType stake.TxType,
	height int64) error {
	msgTx := tx.MsgTx()

	// The transaction must be a currently supported version.
	if !wire.IsSupportedMsgTxVersion(msgTx) {
		str := fmt.Sprintf("transaction version %d is not in the "+
			"valid range of %d-%d", msgTx.Version, 1,
			wire.TxVersion)
		return txRuleError(wire.RejectNonstandard, str)
	}

	// The transaction must be finalized to be standard and therefore
	// considered for inclusion in a block.
	adjustedTime := mp.server.timeSource.AdjustedTime()
	if !blockchain.IsFinalizedTransaction(tx, height, adjustedTime) {
		return txRuleError(wire.RejectNonstandard,
			"transaction is not finalized")
	}

	// Since extremely large transactions with a lot of inputs can cost
	// almost as much to process as the sender fees, limit the maximum
	// size of a transaction.  This also helps mitigate CPU exhaustion
	// attacks.
	serializedLen := msgTx.SerializeSize()
	if serializedLen > maxStandardTxSize {
		str := fmt.Sprintf("transaction size of %v is larger than max "+
			"allowed size of %v", serializedLen, maxStandardTxSize)
		return txRuleError(wire.RejectNonstandard, str)
	}

	for i, txIn := range msgTx.TxIn {
		// Each transaction input signature script must not exceed the
		// maximum size allowed for a standard transaction.  See
		// the comment on maxStandardSigScriptSize for more details.
		sigScriptLen := len(txIn.SignatureScript)
		if sigScriptLen > maxStandardSigScriptSize {
			str := fmt.Sprintf("transaction input %d: signature "+
				"script size of %d bytes is large than max "+
				"allowed size of %d bytes", i, sigScriptLen,
				maxStandardSigScriptSize)
			return txRuleError(wire.RejectNonstandard, str)
		}

		// Each transaction input signature script must only contain
		// opcodes which push data onto the stack.
		if !txscript.IsPushOnlyScript(txIn.SignatureScript) {
			str := fmt.Sprintf("transaction input %d: signature "+
				"script is not push only", i)
			return txRuleError(wire.RejectNonstandard, str)
		}

	}

	// None of the output public key scripts can be a non-standard script or
	// be "dust" (except when the script is a null data script).
	numNullDataOutputs := 0
	for i, txOut := range msgTx.TxOut {
		scriptClass := txscript.GetScriptClass(txOut.Version, txOut.PkScript)
		err := checkPkScriptStandard(txOut.Version, txOut.PkScript, scriptClass)
		if err != nil {
			// Attempt to extract a reject code from the error so
			// it can be retained.  When not possible, fall back to
			// a non standard error.
			rejectCode, found := extractRejectCode(err)
			if !found {
				rejectCode = wire.RejectNonstandard
			}
			str := fmt.Sprintf("transaction output %d: %v", i, err)
			return txRuleError(rejectCode, str)
		}

		var minTxRelayFee dcrutil.Amount
		switch {
		case mp.server.chainParams == &chaincfg.MainNetParams:
			minTxRelayFee = minTxRelayFeeMainNet
		case mp.server.chainParams == &chaincfg.MainNetParams:
			minTxRelayFee = minTxRelayFeeTestNet
		default:
			minTxRelayFee = minTxRelayFeeTestNet
		}

		// Accumulate the number of outputs which only carry data.  For
		// all other script types, ensure the output value is not
		// "dust".
		if scriptClass == txscript.NullDataTy {
			numNullDataOutputs++
		} else if isDust(txOut, minTxRelayFee) &&
			txType != stake.TxTypeSStx {
			str := fmt.Sprintf("transaction output %d: payment "+
				"of %d is dust", i, txOut.Value)
			return txRuleError(wire.RejectDust, str)
		}
	}

	// A standard transaction must not have more than one output script that
	// only carries data. However, certain types of standard stake transactions
	// are allowed to have multiple OP_RETURN outputs, so only throw an error here
	// if the tx is TxTypeRegular.
	if numNullDataOutputs > maxNullDataOutputs && txType == stake.TxTypeRegular {
		str := "more than one transaction output in a nulldata script for a " +
			"regular type tx"
		return txRuleError(wire.RejectNonstandard, str)
	}

	return nil
}

// removeOrphan is the internal function which implements the public
// RemoveOrphan.  See the comment for RemoveOrphan for more details.
//
// This function MUST be called with the mempool lock held (for writes).
func (mp *txMemPool) removeOrphan(txHash *chainhash.Hash) {
	txmpLog.Tracef("Removing orphan transaction %v", txHash)

	// Nothing to do if passed tx is not an orphan.
	tx, exists := mp.orphans[*txHash]
	if !exists {
		return
	}

	// Remove the reference from the previous orphan index.
	for _, txIn := range tx.MsgTx().TxIn {
		originTxHash := txIn.PreviousOutPoint.Hash
		if orphans, exists := mp.orphansByPrev[originTxHash]; exists {
			delete(orphans, *tx.Sha())

			// Remove the map entry altogether if there are no
			// longer any orphans which depend on it.
			if len(orphans) == 0 {
				delete(mp.orphansByPrev, originTxHash)
			}
		}
	}

	// Remove the transaction from the orphan pool.
	delete(mp.orphans, *txHash)
}

// RemoveOrphan removes the passed orphan transaction from the orphan pool and
// previous orphan index.
//
// This function is safe for concurrent access.
func (mp *txMemPool) RemoveOrphan(txHash *chainhash.Hash) {
	mp.Lock()
	mp.removeOrphan(txHash)
	mp.Unlock()
}

// limitNumOrphans limits the number of orphan transactions by evicting a random
// orphan if adding a new one would cause it to overflow the max allowed.
//
// This function MUST be called with the mempool lock held (for writes).
func (mp *txMemPool) limitNumOrphans() error {
	if len(mp.orphans)+1 > cfg.MaxOrphanTxs && cfg.MaxOrphanTxs > 0 {
		// Generate a cryptographically random hash.
		randHashBytes := make([]byte, chainhash.HashSize)
		_, err := rand.Read(randHashBytes)
		if err != nil {
			return err
		}
		randHashNum := new(big.Int).SetBytes(randHashBytes)

		// Try to find the first entry that is greater than the random
		// hash.  Use the first entry (which is already pseudorandom due
		// to Go's range statement over maps) as a fallback if none of
		// the hashes in the orphan pool are larger than the random
		// hash.
		var foundHash *chainhash.Hash
		for txHash := range mp.orphans {
			if foundHash == nil {
				foundHash = &txHash
			}
			txHashNum := blockchain.ShaHashToBig(&txHash)
			if txHashNum.Cmp(randHashNum) > 0 {
				foundHash = &txHash
				break
			}
		}

		mp.removeOrphan(foundHash)
	}

	return nil
}

// addOrphan adds an orphan transaction to the orphan pool.
//
// This function MUST be called with the mempool lock held (for writes).
func (mp *txMemPool) addOrphan(tx *dcrutil.Tx) {
	// Limit the number orphan transactions to prevent memory exhaustion.  A
	// random orphan is evicted to make room if needed.
	mp.limitNumOrphans()

	mp.orphans[*tx.Sha()] = tx
	for _, txIn := range tx.MsgTx().TxIn {
		originTxHash := txIn.PreviousOutPoint.Hash
		if _, exists := mp.orphansByPrev[originTxHash]; !exists {
			mp.orphansByPrev[originTxHash] =
				make(map[chainhash.Hash]*dcrutil.Tx)
		}
		mp.orphansByPrev[originTxHash][*tx.Sha()] = tx
	}

	txmpLog.Debugf("Stored orphan transaction %v (total: %d)", tx.Sha(),
		len(mp.orphans))
}

// maybeAddOrphan potentially adds an orphan to the orphan pool.
//
// This function MUST be called with the mempool lock held (for writes).
func (mp *txMemPool) maybeAddOrphan(tx *dcrutil.Tx) error {
	// Ignore orphan transactions that are too large.  This helps avoid
	// a memory exhaustion attack based on sending a lot of really large
	// orphans.  In the case there is a valid transaction larger than this,
	// it will ultimtely be rebroadcast after the parent transactions
	// have been mined or otherwise received.
	//
	// Note that the number of orphan transactions in the orphan pool is
	// also limited, so this equates to a maximum memory used of
	// maxOrphanTxSize * cfg.MaxOrphanTxs (which is ~5MB using the default
	// values at the time this comment was written).
	serializedLen := tx.MsgTx().SerializeSize()
	if serializedLen > maxOrphanTxSize {
		str := fmt.Sprintf("orphan transaction size of %d bytes is "+
			"larger than max allowed size of %d bytes",
			serializedLen, maxOrphanTxSize)
		return txRuleError(wire.RejectNonstandard, str)
	}

	// Add the orphan if the none of the above disqualified it.
	mp.addOrphan(tx)

	return nil
}

// isTransactionInPool returns whether or not the passed transaction already
// exists in the main pool.
//
// This function MUST be called with the mempool lock held (for reads).
func (mp *txMemPool) isTransactionInPool(hash *chainhash.Hash) bool {
	if _, exists := mp.pool[*hash]; exists {
		return true
	}

	return false
}

// IsTransactionInPool returns whether or not the passed transaction already
// exists in the main pool.
//
// This function is safe for concurrent access.
func (mp *txMemPool) IsTransactionInPool(hash *chainhash.Hash) bool {
	// Protect concurrent access.
	mp.RLock()
	defer mp.RUnlock()

	return mp.isTransactionInPool(hash)
}

// isOrphanInPool returns whether or not the passed transaction already exists
// in the orphan pool.
//
// This function MUST be called with the mempool lock held (for reads).
func (mp *txMemPool) isOrphanInPool(hash *chainhash.Hash) bool {
	if _, exists := mp.orphans[*hash]; exists {
		return true
	}

	return false
}

// IsOrphanInPool returns whether or not the passed transaction already exists
// in the orphan pool.
//
// This function is safe for concurrent access.
func (mp *txMemPool) IsOrphanInPool(hash *chainhash.Hash) bool {
	// Protect concurrent access.
	mp.RLock()
	defer mp.RUnlock()

	return mp.isOrphanInPool(hash)
}

// haveTransaction returns whether or not the passed transaction already exists
// in the main pool or in the orphan pool.
//
// This function MUST be called with the mempool lock held (for reads).
func (mp *txMemPool) haveTransaction(hash *chainhash.Hash) bool {
	return mp.isTransactionInPool(hash) || mp.isOrphanInPool(hash)
}

// HaveTransaction returns whether or not the passed transaction already exists
// in the main pool or in the orphan pool.
//
// This function is safe for concurrent access.
func (mp *txMemPool) HaveTransaction(hash *chainhash.Hash) bool {
	// Protect concurrent access.
	mp.RLock()
	defer mp.RUnlock()

	return mp.haveTransaction(hash)
}

// haveTransactions returns whether or not the passed transactions already exist
// in the main pool or in the orphan pool.
//
// This function MUST be called with the mempool lock held (for reads).
func (mp *txMemPool) haveTransactions(hashes []*chainhash.Hash) []bool {
	have := make([]bool, len(hashes))
	for i := range hashes {
		have[i] = mp.haveTransaction(hashes[i])
	}
	return have
}

// HaveTransactions returns whether or not the passed transactions already exist
// in the main pool or in the orphan pool.
//
// This function is safe for concurrent access.
func (mp *txMemPool) HaveTransactions(hashes []*chainhash.Hash) []bool {
	// Protect concurrent access.
	mp.RLock()
	defer mp.RUnlock()

	return mp.haveTransactions(hashes)
}

// removeTransaction is the internal function which implements the public
// RemoveTransaction.  See the comment for RemoveTransaction for more details.
//
// This function MUST be called with the mempool lock held (for writes).
func (mp *txMemPool) removeTransaction(tx *dcrutil.Tx, removeRedeemers bool) {
	txmpLog.Tracef("Removing transaction %v", tx.Sha())

	txHash := tx.Sha()
	var txType stake.TxType
	if removeRedeemers {
		// Remove any transactions which rely on this one.
		txType = stake.DetermineTxType(tx)
		tree := dcrutil.TxTreeRegular
		if txType != stake.TxTypeRegular {
			tree = dcrutil.TxTreeStake
		}
		for i := uint32(0); i < uint32(len(tx.MsgTx().TxOut)); i++ {
			outpoint := wire.NewOutPoint(txHash, i, tree)
			if txRedeemer, exists := mp.outpoints[*outpoint]; exists {
				mp.removeTransaction(txRedeemer, true)
			}
		}
	}

	// Remove the transaction and mark the referenced outpoints as unspent
	// by the pool.
	if txDesc, exists := mp.pool[*txHash]; exists {
		for _, txIn := range txDesc.Tx.MsgTx().TxIn {
			delete(mp.outpoints, txIn.PreviousOutPoint)
		}
		delete(mp.pool, *txHash)
		atomic.StoreInt64(&mp.lastUpdated, time.Now().Unix())
	}

	// Remove the transaction and its addresses from the address index.
	mp.pruneTxFromAddrIndex(tx, txType)
}

// RemoveTransaction removes the passed transaction from the mempool. If
// removeRedeemers flag is set, any transactions that redeem outputs from the
// removed transaction will also be removed recursively from the mempool, as
// they would otherwise become orphan.
//
// This function is safe for concurrent access.
func (mp *txMemPool) RemoveTransaction(tx *dcrutil.Tx, removeRedeemers bool) {
	// Protect concurrent access.
	mp.Lock()
	defer mp.Unlock()

	mp.removeTransaction(tx, removeRedeemers)
}

// RemoveDoubleSpends removes all transactions which spend outputs spent by the
// passed transaction from the memory pool.  Removing those transactions then
// leads to removing all transactions which rely on them, recursively.  This is
// necessary when a block is connected to the main chain because the block may
// contain transactions which were previously unknown to the memory pool
//
// This function is safe for concurrent access.
func (mp *txMemPool) RemoveDoubleSpends(tx *dcrutil.Tx) {
	// Protect concurrent access.
	mp.Lock()
	defer mp.Unlock()

	for _, txIn := range tx.MsgTx().TxIn {
		if txRedeemer, ok := mp.outpoints[txIn.PreviousOutPoint]; ok {
			if !txRedeemer.Sha().IsEqual(tx.Sha()) {
				mp.removeTransaction(txRedeemer, true)
			}
		}
	}
}

// addTransaction adds the passed transaction to the memory pool.  It should
// not be called directly as it doesn't perform any validation.  This is a
// helper for maybeAcceptTransaction.
//
// This function MUST be called with the mempool lock held (for writes).
func (mp *txMemPool) addTransaction(
	tx *dcrutil.Tx,
	txType stake.TxType,
	height,
	fee int64) {
	// Add the transaction to the pool and mark the referenced outpoints
	// as spent by the pool.
	mp.pool[*tx.Sha()] = &TxDesc{
		Tx:     tx,
		Type:   txType,
		Added:  time.Now(),
		Height: height,
		Fee:    fee,
	}
	for _, txIn := range tx.MsgTx().TxIn {
		mp.outpoints[txIn.PreviousOutPoint] = tx
	}
	atomic.StoreInt64(&mp.lastUpdated, time.Now().Unix())
}

// fetchReferencedOutputScripts looks up and returns all the scriptPubKeys
// referenced by inputs of the passed transaction.
//
// This function MUST be called with the mempool lock held (for reads).
<<<<<<< HEAD
func (mp *txMemPool) fetchReferencedOutputScripts(tx *dcrutil.Tx) ([][]byte,
	error) {
	txStore, err := mp.fetchInputTransactions(tx)
=======
func (mp *txMemPool) fetchReferencedOutputScripts(tx *btcutil.Tx) ([][]byte, error) {
	txStore, err := mp.fetchInputTransactions(tx, false)
>>>>>>> 43774fe6
	if err != nil || len(txStore) == 0 {
		return nil, err
	}

	previousOutScripts := make([][]byte, 0, len(tx.MsgTx().TxIn))
	for _, txIn := range tx.MsgTx().TxIn {
		outPoint := txIn.PreviousOutPoint
		if txStore[outPoint.Hash].Err == nil {
			referencedOutPoint :=
				txStore[outPoint.Hash].Tx.MsgTx().TxOut[outPoint.Index]
			previousOutScripts =
				append(previousOutScripts, referencedOutPoint.PkScript)
		}
	}
	return previousOutScripts, nil
}

// indexScriptByAddress alters our address index by indexing the payment address
// encoded by the passed scriptPubKey to the passed transaction.
//
// This function MUST be called with the mempool lock held (for writes).
func (mp *txMemPool) indexScriptAddressToTx(pkVersion uint16, pkScript []byte,
	tx *dcrutil.Tx, txType stake.TxType) error {
	class, addresses, _, err := txscript.ExtractPkScriptAddrs(pkVersion, pkScript,
		activeNetParams.Params)
	if err != nil {
		txmpLog.Tracef("Unable to extract encoded addresses from script "+
			"for addrindex: %v", err)
		return err
	}

	// An exception is SStx commitments. Handle these manually.
	if txType == stake.TxTypeSStx && class == txscript.NullDataTy {
		addr, err := stake.AddrFromSStxPkScrCommitment(pkScript,
			mp.server.chainParams)
		if err != nil {
			txmpLog.Tracef("Unable to extract encoded addresses "+
				"from sstx commitment script for addrindex: %v", err)
			return err
		}

		addresses = []dcrutil.Address{addr}
	}

	for _, addr := range addresses {
		if mp.addrindex[addr.EncodeAddress()] == nil {
			mp.addrindex[addr.EncodeAddress()] = make(map[chainhash.Hash]struct{})
		}
		mp.addrindex[addr.EncodeAddress()][*tx.Sha()] = struct{}{}
	}

	return nil
}

// pruneTxFromAddrIndex deletes references to the transaction in the address
// index by searching first for the address from an output and second for the
// transaction itself.
//
// This function MUST be called with the mempool lock held (for writes).
func (mp *txMemPool) pruneTxFromAddrIndex(tx *dcrutil.Tx, txType stake.TxType) {
	txHash := tx.Sha()

	for _, txOut := range tx.MsgTx().TxOut {
		class, addresses, _, err := txscript.ExtractPkScriptAddrs(txOut.Version,
			txOut.PkScript, activeNetParams.Params)
		if err != nil {
			// If we couldn't extract addresses, skip this output.
			continue
		}

		// An exception is SStx commitments. Handle these manually.
		if txType == stake.TxTypeSStx && class == txscript.NullDataTy {
			addr, err := stake.AddrFromSStxPkScrCommitment(txOut.PkScript,
				mp.server.chainParams)
			if err != nil {
				// If we couldn't extract addresses, skip this output.
				continue
			}

			addresses = []dcrutil.Address{addr}
		}

		for _, addr := range addresses {
			if mp.addrindex[addr.EncodeAddress()] != nil {
				// First remove all references to the transaction hash.
				for thisTxHash := range mp.addrindex[addr.EncodeAddress()] {
					if thisTxHash == *txHash {
						delete(mp.addrindex[addr.EncodeAddress()], thisTxHash)
					}
				}

				// Then, if the address has no transactions referenced,
				// remove it too.
				if len(mp.addrindex[addr.EncodeAddress()]) == 0 {
					delete(mp.addrindex, addr.EncodeAddress())
				}
			}
		}
	}
}

// findTxForAddr searches for all referenced transactions for a given address
// that are currently stored in the mempool.
//
// This function is safe for concurrent access.
func (mp *txMemPool) findTxForAddr(addr dcrutil.Address) []*dcrutil.Tx {
	var txs []*dcrutil.Tx
	if mp.addrindex[addr.EncodeAddress()] != nil {
		// Lookup all relevant transactions and append them.
		for thisTxHash := range mp.addrindex[addr.EncodeAddress()] {
			txDesc, exists := mp.pool[thisTxHash]
			if !exists {
				txmpLog.Warnf("Failed to find transaction %v in mempool "+
					"that was referenced in the mempool addrIndex",
					thisTxHash)
				continue
			}

			txs = append(txs, txDesc.Tx)
		}
	}

	return txs
}

// FindTxForAddr is the exported and concurrency safe version of findTxForAddr.
//
// This function is safe for concurrent access.
func (mp *txMemPool) FindTxForAddr(addr dcrutil.Address) []*dcrutil.Tx {
	// Protect concurrent access.
	mp.Lock()
	defer mp.Unlock()

	return mp.findTxForAddr(addr)
}

// StartingPriority calculates the priority of this tx descriptor's underlying
// transaction relative to when it was first added to the mempool.  The result
// is lazily computed and then cached for subsequent function calls.
func (td *TxDesc) StartingPriority(txStore blockchain.TxStore) float64 {
	// Return our cached result.
	if td.startingPriority != float64(0) {
		return td.startingPriority
	}

	// Compute our starting priority caching the result.
	inputAge := calcInputValueAge(td, txStore, td.Height)
	td.startingPriority = calcPriority(td.Tx, inputAge)

	return td.startingPriority
}

// CurrentPriority calculates the current priority of this tx descriptor's
// underlying transaction relative to the next block height.
func (td *TxDesc) CurrentPriority(txStore blockchain.TxStore,
	nextBlockHeight int64) float64 {
	inputAge := calcInputValueAge(td, txStore, nextBlockHeight)
	return calcPriority(td.Tx, inputAge)
}

// checkPoolDoubleSpend checks whether or not the passed transaction is
// attempting to spend coins already spent by other transactions in the pool.
// Note it does not check for double spends against transactions already in the
// main chain.
//
// This function MUST be called with the mempool lock held (for reads).
func (mp *txMemPool) checkPoolDoubleSpend(tx *dcrutil.Tx,
	txType stake.TxType) error {

	for i, txIn := range tx.MsgTx().TxIn {
		// We don't care about double spends of stake bases.
		if (txType == stake.TxTypeSSGen || txType == stake.TxTypeSSRtx) &&
			(i == 0) {
			continue
		}

		if txR, exists := mp.outpoints[txIn.PreviousOutPoint]; exists {
			str := fmt.Sprintf("transaction %v in the pool "+
				"already spends the same coins", txR.Sha())
			return txRuleError(wire.RejectDuplicate, str)
		}
	}

	return nil
}

// isTxTreeValid checks the map of votes for a block to see if the tx
// tree regular for the block at HEAD is valid.
func (mp *txMemPool) isTxTreeValid(newestHash *chainhash.Hash) bool {
	// There are no votes on the block currently; assume it's valid.
	if mp.votes[*newestHash] == nil {
		return true
	}

	// There are not possibly enough votes to tell if the txTree is valid;
	// assume it's valid.
	if len(mp.votes[*newestHash]) <=
		int(mp.server.chainParams.TicketsPerBlock/2) {
		return true
	}

	// Otherwise, tally the votes and determine if it's valid or not.
	yea := 0
	nay := 0

	for _, vote := range mp.votes[*newestHash] {
		// End of list, break.
		if vote == nil {
			break
		}

		if vote.Vote == true {
			yea++
		} else {
			nay++
		}
	}

	if yea > nay {
		return true
	}
	return false
}

// IsTxTreeValid calls isTxTreeValid, but makes it safe for concurrent access.
func (mp *txMemPool) IsTxTreeValid(best *chainhash.Hash) bool {
	mp.votesMtx.Lock()
	defer mp.votesMtx.Unlock()
	isValid := mp.isTxTreeValid(best)

	return isValid
}

// fetchInputTransactions fetches the input transactions referenced by the
// passed transaction.  First, it fetches from the main chain, then it tries to
// fetch any missing inputs from the transaction pool.
//
// This function MUST be called with the mempool lock held (for reads).
<<<<<<< HEAD
func (mp *txMemPool) fetchInputTransactions(tx *dcrutil.Tx) (blockchain.TxStore,
	error) {
	tv := mp.IsTxTreeValid(mp.server.blockManager.chainState.newestHash)
	txStore, err := mp.server.blockManager.blockChain.FetchTransactionStore(tx,
		tv)
=======
func (mp *txMemPool) fetchInputTransactions(tx *btcutil.Tx, includeSpent bool) (blockchain.TxStore, error) {
	txStore, err := mp.server.blockManager.blockChain.FetchTransactionStore(tx, includeSpent)
>>>>>>> 43774fe6
	if err != nil {
		return nil, err
	}

	// Attempt to populate any missing inputs from the transaction pool.
	for _, txD := range txStore {
		if txD.Err == database.ErrTxShaMissing || txD.Tx == nil {
			if poolTxDesc, exists := mp.pool[*txD.Hash]; exists {
				poolTx := poolTxDesc.Tx
				txD.Tx = poolTx
				txD.BlockHeight = mempoolHeight
				txD.BlockIndex = wire.NullBlockIndex
				txD.Spent = make([]bool, len(poolTx.MsgTx().TxOut))
				txD.Err = nil
			}
		}
	}

	return txStore, nil
}

// FetchTransaction returns the requested transaction from the transaction pool.
// This only fetches from the main transaction pool and does not include
// orphans.
//
// This function is safe for concurrent access.
func (mp *txMemPool) FetchTransaction(txHash *chainhash.Hash) (*dcrutil.Tx,
	error) {
	// Protect concurrent access.
	mp.RLock()
	defer mp.RUnlock()

	if txDesc, exists := mp.pool[*txHash]; exists {
		return txDesc.Tx, nil
	}

	return nil, fmt.Errorf("transaction is not in the pool")
}

// FilterTransactionsByAddress returns all transactions currently in the
// mempool that either create an output to the passed address or spend a
// previously created ouput to the address.
func (mp *txMemPool) FilterTransactionsByAddress(
	addr dcrutil.Address) ([]*dcrutil.Tx, error) {
	// Protect concurrent access.
	mp.RLock()
	defer mp.RUnlock()

	if txs, exists := mp.addrindex[addr.EncodeAddress()]; exists {
		addressTxs := make([]*dcrutil.Tx, 0, len(txs))
		for txHash := range txs {
			if tx, exists := mp.pool[txHash]; exists {
				addressTxs = append(addressTxs, tx.Tx)
			}
		}
		return addressTxs, nil
	}

	return nil, fmt.Errorf("address does not have any transactions in the pool")
}

// maybeAcceptTransaction is the internal function which implements the public
// MaybeAcceptTransaction.  See the comment for MaybeAcceptTransaction for
// more details.
//
// This function MUST be called with the mempool lock held (for writes).
// DECRED - TODO
// We need to make sure thing also assigns the TxType after it evaluates the tx,
// so that we can easily pick different stake tx types from the mempool later.
// This should probably be done at the bottom using "IsSStx" etc functions.
// It should also set the dcrutil tree type for the tx as well.
func (mp *txMemPool) maybeAcceptTransaction(tx *dcrutil.Tx, isNew,
	rateLimit, allowHighFees bool) ([]*chainhash.Hash, error) {
	txHash := tx.Sha()

	// Don't accept the transaction if it already exists in the pool.  This
	// applies to orphan transactions as well.  This check is intended to
	// be a quick check to weed out duplicates.
	if mp.haveTransaction(txHash) {
		str := fmt.Sprintf("already have transaction %v", txHash)
		return nil, txRuleError(wire.RejectDuplicate, str)
	}

	// Perform preliminary sanity checks on the transaction.  This makes
	// use of chain which contains the invariant rules for what
	// transactions are allowed into blocks.
	err := blockchain.CheckTransactionSanity(tx, mp.server.chainParams)
	if err != nil {
		if cerr, ok := err.(blockchain.RuleError); ok {
			return nil, chainRuleError(cerr)
		}
		return nil, err
	}

	// A standalone transaction must not be a coinbase transaction.
	if blockchain.IsCoinBase(tx) {
		str := fmt.Sprintf("transaction %v is an individual coinbase",
			txHash)
		return nil, txRuleError(wire.RejectInvalid, str)
	}

	// Don't accept transactions with a lock time after the maximum int32
	// value for now.  This is an artifact of older bitcoind clients which
	// treated this field as an int32 and would treat anything larger
	// incorrectly (as negative).
	if tx.MsgTx().LockTime > math.MaxInt32 {
		str := fmt.Sprintf("transaction %v has a lock time after "+
			"2038 which is not accepted yet", txHash)
		return nil, txRuleError(wire.RejectNonstandard, str)
	}

	// Get the current height of the main chain.  A standalone transaction
	// will be mined into the next block at best, so it's height is at least
	// one more than the current height.
	_, curHeight, err := mp.server.db.NewestSha()
	if err != nil {
		// This is an unexpected error so don't turn it into a rule
		// error.
		return nil, err
	}
	nextBlockHeight := curHeight + 1

	// Determine what type of transaction we're dealing with (regular or stake).
	// Then, be sure to set the tx tree correctly as it's possible a use submitted
	// it to the network with TxTreeUnknown.
	txType := stake.DetermineTxType(tx)
	if txType == stake.TxTypeRegular {
		tx.SetTree(dcrutil.TxTreeRegular)
	} else {
		tx.SetTree(dcrutil.TxTreeStake)
	}

	// Don't allow non-standard transactions if the network parameters
	// forbid their relaying.
	if !activeNetParams.RelayNonStdTxs {
		err := mp.checkTransactionStandard(tx, txType, nextBlockHeight)
		if err != nil {
			// Attempt to extract a reject code from the error so
			// it can be retained.  When not possible, fall back to
			// a non standard error.
			rejectCode, found := extractRejectCode(err)
			if !found {
				rejectCode = wire.RejectNonstandard
			}
			str := fmt.Sprintf("transaction %v is not standard: %v",
				txHash, err)
			return nil, txRuleError(rejectCode, str)
		}
	}

	// If the transaction is a ticket, ensure that it meets the next
	// stake difficulty.
	if txType == stake.TxTypeSStx {
		mp.server.blockManager.chainState.Lock()
		sDiff := mp.server.blockManager.chainState.nextStakeDifficulty
		mp.server.blockManager.chainState.Unlock()

		if tx.MsgTx().TxOut[0].Value < sDiff {
			str := fmt.Sprintf("transaction %v has not enough funds "+
				"to meet stake difficuly (ticket diff %v < next diff %v)",
				txHash, tx.MsgTx().TxOut[0].Value, sDiff)
			return nil, txRuleError(wire.RejectInsufficientFee, str)
		}
	}

	// Handle stake transaction double spending exceptions.
	if (txType == stake.TxTypeSSGen) || (txType == stake.TxTypeSSRtx) {
		if txType == stake.TxTypeSSGen {
			ssGenAlreadyFound := 0
			for _, mpTx := range mp.pool {
				if mpTx.GetType() == stake.TxTypeSSGen {
					if mpTx.Tx.MsgTx().TxIn[1].PreviousOutPoint ==
						tx.MsgTx().TxIn[1].PreviousOutPoint {
						ssGenAlreadyFound++
					}
				}
				if ssGenAlreadyFound > maxSSGensDoubleSpends {
					str := fmt.Sprintf("transaction %v in the pool "+
						"with more than %v ssgens",
						tx.MsgTx().TxIn[1].PreviousOutPoint,
						maxSSGensDoubleSpends)
					return nil, txRuleError(wire.RejectDuplicate, str)
				}
			}
		}

		if txType == stake.TxTypeSSRtx {
			for _, mpTx := range mp.pool {
				if mpTx.GetType() == stake.TxTypeSSRtx {
					if mpTx.Tx.MsgTx().TxIn[0].PreviousOutPoint ==
						tx.MsgTx().TxIn[0].PreviousOutPoint {
						str := fmt.Sprintf("transaction %v in the pool "+
							" as a ssrtx. Only one ssrtx allowed.",
							tx.MsgTx().TxIn[0].PreviousOutPoint)
						return nil, txRuleError(wire.RejectDuplicate, str)
					}
				}
			}
		}
	} else {
		// The transaction may not use any of the same outputs as other
		// transactions already in the pool as that would ultimately result in a
		// double spend.  This check is intended to be quick and therefore only
		// detects double spends within the transaction pool itself.  The
		// transaction could still be double spending coins from the main chain
		// at this point.  There is a more in-depth check that happens later
		// after fetching the referenced transaction inputs from the main chain
		// which examines the actual spend data and prevents double spends.
		err = mp.checkPoolDoubleSpend(tx, txType)
		if err != nil {
			return nil, err
		}
	}

	// Votes that are on too old of blocks are rejected.
	if txType == stake.TxTypeSSGen {
		_, voteHeight, err := stake.GetSSGenBlockVotedOn(tx)
		if err != nil {
			return nil, err
		}

		if (int64(voteHeight) < curHeight-maximumVoteAgeDelta) &&
			!cfg.AllowOldVotes {
			str := fmt.Sprintf("transaction %v votes on old "+
				"block height of %v which is before the "+
				"current cutoff height of %v",
				tx.Sha(), voteHeight, curHeight-maximumVoteAgeDelta)
			return nil, txRuleError(wire.RejectNonstandard, str)
		}
	}

	// Fetch all of the transactions referenced by the inputs to this
	// transaction.  This function also attempts to fetch the transaction
	// itself to be used for detecting a duplicate transaction without
	// needing to do a separate lookup.
	txStore, err := mp.fetchInputTransactions(tx, false)
	if err != nil {
		if cerr, ok := err.(blockchain.RuleError); ok {
			return nil, chainRuleError(cerr)
		}
		return nil, err
	}

	// Don't allow the transaction if it exists in the main chain and is not
	// not already fully spent.
	if txD, exists := txStore[*txHash]; exists && txD.Err == nil {
		for _, isOutputSpent := range txD.Spent {
			if !isOutputSpent {
				return nil, txRuleError(wire.RejectDuplicate,
					"transaction already exists")
			}
		}
	}
	delete(txStore, *txHash)

	// Transaction is an orphan if any of the inputs don't exist.
	var missingParents []*chainhash.Hash
	for _, txD := range txStore {
		if txD.Err == database.ErrTxShaMissing {
			missingParents = append(missingParents, txD.Hash)
		}
	}

	if len(missingParents) > 0 {
		return missingParents, nil
	}

	// Perform several checks on the transaction inputs using the invariant
	// rules in chain for what transactions are allowed into blocks.
	// Also returns the fees associated with the transaction which will be
	// used later.
	txFee, err := blockchain.CheckTransactionInputs(tx,
		nextBlockHeight,
		txStore,
		false, // Don't check fraud proof; filled in by miner
		mp.server.chainParams)
	if err != nil {
		if cerr, ok := err.(blockchain.RuleError); ok {
			return nil, chainRuleError(cerr)
		}
		return nil, err
	}

	// Don't allow transactions with non-standard inputs if the network
	// parameters forbid their relaying.
	if !activeNetParams.RelayNonStdTxs {
		err := checkInputsStandard(tx, txType, txStore)
		if err != nil {
			// Attempt to extract a reject code from the error so
			// it can be retained.  When not possible, fall back to
			// a non standard error.
			rejectCode, found := extractRejectCode(err)
			if !found {
				rejectCode = wire.RejectNonstandard
			}
			str := fmt.Sprintf("transaction %v has a non-standard "+
				"input: %v", txHash, err)
			return nil, txRuleError(rejectCode, str)
		}
	}

	// NOTE: if you modify this code to accept non-standard transactions,
	// you should add code here to check that the transaction does a
	// reasonable number of ECDSA signature verifications.

	// Don't allow transactions with an excessive number of signature
	// operations which would result in making it impossible to mine.  Since
	// the coinbase address itself can contain signature operations, the
	// maximum allowed signature operations per transaction is less than
	// the maximum allowed signature operations per block.
	numSigOps, err := blockchain.CountP2SHSigOps(tx, false,
		(txType == stake.TxTypeSSGen), txStore)
	if err != nil {
		if cerr, ok := err.(blockchain.RuleError); ok {
			return nil, chainRuleError(cerr)
		}
		return nil, err
	}

	numSigOps += blockchain.CountSigOps(tx, false, (txType == stake.TxTypeSSGen))
	if numSigOps > maxSigOpsPerTx {
		str := fmt.Sprintf("transaction %v has too many sigops: %d > %d",
			txHash, numSigOps, maxSigOpsPerTx)
		return nil, txRuleError(wire.RejectNonstandard, str)
	}

	var minRelayTxFee dcrutil.Amount
	switch {
	case mp.server.chainParams == &chaincfg.MainNetParams:
		minRelayTxFee = minTxRelayFeeMainNet
	case mp.server.chainParams == &chaincfg.TestNetParams:
		minRelayTxFee = minTxRelayFeeTestNet
	default:
		minRelayTxFee = minTxRelayFeeTestNet
	}

	// Don't allow transactions with fees too low to get into a mined block.
	//
	// Most miners allow a free transaction area in blocks they mine to go
	// alongside the area used for high-priority transactions as well as
	// transactions with fees.  A transaction size of up to 1000 bytes is
	// considered safe to go into this section.  Further, the minimum fee
	// calculated below on its own would encourage several small
	// transactions to avoid fees rather than one single larger transaction
	// which is more desirable.  Therefore, as long as the size of the
	// transaction does not exceeed 1000 less than the reserved space for
	// high-priority transactions, don't require a fee for it.
	// This applies to non-stake transactions only.
	serializedSize := int64(tx.MsgTx().SerializeSize())
	minFee := calcMinRequiredTxRelayFee(serializedSize, int64(minRelayTxFee))
	if txType == stake.TxTypeRegular { // Non-stake only
		if serializedSize >= (defaultBlockPrioritySize-1000) && txFee < minFee {
			str := fmt.Sprintf("transaction %v has %v fees which is under "+
				"the required amount of %v", txHash, txFee,
				minFee)
			return nil, txRuleError(wire.RejectInsufficientFee, str)
		}
	}

	// Require that free transactions have sufficient priority to be mined
	// in the next block.  Transactions which are being added back to the
	// memory pool from blocks that have been disconnected during a reorg
	// are exempted.
	// This applies to non-stake transactions only.
	if isNew && !cfg.NoRelayPriority && txFee < minFee &&
		txType == stake.TxTypeRegular {
		txD := &TxDesc{
			Tx:     tx,
			Added:  time.Now(),
			Height: curHeight,
			Fee:    txFee,
		}
		currentPriority := txD.CurrentPriority(txStore, nextBlockHeight)
		if currentPriority <= minHighPriority {
			str := fmt.Sprintf("transaction %v has insufficient "+
				"priority (%g <= %g)", txHash,
				currentPriority, minHighPriority)
			return nil, txRuleError(wire.RejectInsufficientFee, str)
		}
	}

	// Free-to-relay transactions are rate limited here to prevent
	// penny-flooding with tiny transactions as a form of attack.
	// This applies to non-stake transactions only.
	if rateLimit && txFee < minFee && txType == stake.TxTypeRegular {
		nowUnix := time.Now().Unix()
		// we decay passed data with an exponentially decaying ~10
		// minutes window - matches bitcoind handling.
		mp.pennyTotal *= math.Pow(1.0-1.0/600.0,
			float64(nowUnix-mp.lastPennyUnix))
		mp.lastPennyUnix = nowUnix

		// Are we still over the limit?
		if mp.pennyTotal >= cfg.FreeTxRelayLimit*10*1000 {
			str := fmt.Sprintf("transaction %v has been rejected "+
				"by the rate limiter due to low fees", txHash)
			return nil, txRuleError(wire.RejectInsufficientFee, str)
		}
		oldTotal := mp.pennyTotal

		mp.pennyTotal += float64(serializedSize)
		txmpLog.Tracef("rate limit: curTotal %v, nextTotal: %v, "+
			"limit %v", oldTotal, mp.pennyTotal,
			cfg.FreeTxRelayLimit*10*1000)
	}

	// Set an absolute threshold for ticket rejection and obey it. Tickets
	// are treated differently in the mempool because they have a set
	// difficulty and generally a window in which they expire.
	//
	// This applies to tickets transactions only.
	var ticketFeeThreshold int64
	switch {
	case mp.server.chainParams == &chaincfg.MainNetParams:
		ticketFeeThreshold = minTicketFeeMainNet
	case mp.server.chainParams == &chaincfg.TestNetParams:
		ticketFeeThreshold = minTicketFeeTestNet
	default:
		ticketFeeThreshold = minTicketFeeTestNet
	}

	minTicketFee := calcMinRequiredTxRelayFee(serializedSize, ticketFeeThreshold)
	if (txFee < minTicketFee) && txType == stake.TxTypeSStx {
		str := fmt.Sprintf("transaction %v has a %v fee which "+
			"is under the required threshold amount of %d", txHash, txFee,
			minTicketFee)
		return nil, txRuleError(wire.RejectInsufficientFee, str)
	}

	// Check whether allowHighFees is set to false (default), if so, then make sure
	// the current fee is sensible.  100 * above the minimum fee/kb seems to be a
	// reasonable amount to check.  If people would like to avoid this check
	// then they can AllowHighFees = true
	if !allowHighFees {
		maxFee := calcMinRequiredTxRelayFee(serializedSize*maxRelayFeeMultiplier,
			int64(minRelayTxFee))
		if txFee > maxFee {
			err = fmt.Errorf("transaction %v has %v fee which is above the "+
				"allowHighFee check threshold amount of %v", txHash,
				txFee, maxFee)
			return nil, err
		}
	}

	// Verify crypto signatures for each input and reject the transaction if
	// any don't verify.
	err = blockchain.ValidateTransactionScripts(tx, txStore,
		txscript.StandardVerifyFlags)
	if err != nil {
		if cerr, ok := err.(blockchain.RuleError); ok {
			return nil, chainRuleError(cerr)
		}
		return nil, err
	}

	// Add to transaction pool.
	mp.addTransaction(tx, txType, curHeight, txFee)

	// If it's an SSGen (vote), insert it into the list of
	// votes.
	if txType == stake.TxTypeSSGen {
		err := mp.InsertVote(tx)
		if err != nil {
			return nil, err
		}
	}

	// Insert the address into the mempool address index.
	for _, txOut := range tx.MsgTx().TxOut {
		// This function returns an error, but we don't really care
		// if the script was non-standard or otherwise malformed.
		mp.indexScriptAddressToTx(txOut.Version, txOut.PkScript, tx, txType)
	}

	txmpLog.Debugf("Accepted transaction %v (pool size: %v)", txHash,
		len(mp.pool))

	if mp.server.rpcServer != nil {
		// Notify websocket clients about mempool transactions.
		mp.server.rpcServer.ntfnMgr.NotifyMempoolTx(tx, isNew)

		// Potentially notify any getblocktemplate long poll clients
		// about stale block templates due to the new transaction.
		mp.server.rpcServer.gbtWorkState.NotifyMempoolTx(mp.LastUpdated())
	}

	return nil, nil
}

// MaybeAcceptTransaction is the main workhorse for handling insertion of new
// free-standing transactions into a memory pool.  It includes functionality
// such as rejecting duplicate transactions, ensuring transactions follow all
// rules, orphan transaction handling, and insertion into the memory pool.  The
// isOrphan parameter can be nil if the caller does not need to know whether
// or not the transaction is an orphan.
//
// This function is safe for concurrent access.
func (mp *txMemPool) MaybeAcceptTransaction(tx *dcrutil.Tx, isNew,
	rateLimit bool) ([]*chainhash.Hash, error) {
	// Protect concurrent access.
	mp.Lock()
	defer mp.Unlock()

	return mp.maybeAcceptTransaction(tx, isNew, rateLimit, true)
}

// processOrphans is the internal function which implements the public
// ProcessOrphans.  See the comment for ProcessOrphans for more details.
//
// This function MUST be called with the mempool lock held (for writes).
func (mp *txMemPool) processOrphans(hash *chainhash.Hash) []*dcrutil.Tx {
	var acceptedTxns []*dcrutil.Tx

	// Start with processing at least the passed hash.
	processHashes := list.New()
	processHashes.PushBack(hash)
	for processHashes.Len() > 0 {
		// Pop the first hash to process.
		firstElement := processHashes.Remove(processHashes.Front())
		processHash := firstElement.(*chainhash.Hash)

		// Look up all orphans that are referenced by the transaction we
		// just accepted.  This will typically only be one, but it could
		// be multiple if the referenced transaction contains multiple
		// outputs.  Skip to the next item on the list of hashes to
		// process if there are none.
		orphans, exists := mp.orphansByPrev[*processHash]
		if !exists || orphans == nil {
			continue
		}

		for _, tx := range orphans {
			// Remove the orphan from the orphan pool.  Current
			// behavior requires that all saved orphans with
			// a newly accepted parent are removed from the orphan
			// pool and potentially added to the memory pool, but
			// transactions which cannot be added to memory pool
			// (including due to still being orphans) are expunged
			// from the orphan pool.
			//
			// TODO(jrick): The above described behavior sounds
			// like a bug, and I think we should investigate
			// potentially moving orphans to the memory pool, but
			// leaving them in the orphan pool if not all parent
			// transactions are known yet.
			orphanHash := tx.Sha()
			mp.removeOrphan(orphanHash)

			// Potentially accept the transaction into the
			// transaction pool.
			missingParents, err := mp.maybeAcceptTransaction(tx, true, true, true)
			if err != nil {
				// TODO: Remove orphans that depend on this
				// failed transaction.
				txmpLog.Debugf("Unable to move "+
					"orphan transaction %v to mempool: %v",
					tx.Sha(), err)
				continue
			}

			if len(missingParents) > 0 {
				// Transaction is still an orphan, so add it
				// back.
				mp.addOrphan(tx)
				continue
			}

			// Add this transaction to the list of transactions
			// that are no longer orphans.
			acceptedTxns = append(acceptedTxns, tx)

			// Add this transaction to the list of transactions to
			// process so any orphans that depend on this one are
			// handled too.
			//
			// TODO(jrick): In the case that this is still an orphan,
			// we know that any other transactions in the orphan
			// pool with this orphan as their parent are still
			// orphans as well, and should be removed.  While
			// recursively calling removeOrphan and
			// maybeAcceptTransaction on these transactions is not
			// wrong per se, it is overkill if all we care about is
			// recursively removing child transactions of this
			// orphan.
			processHashes.PushBack(orphanHash)
		}
	}

	return acceptedTxns
}

// PruneStakeTx is the function which is called everytime a new block is
// processed.  The idea is any outstanding SStx that hasn't been mined in a
// certain period of time (CoinbaseMaturity) and the submitted SStx's
// stake difficulty is below the current required stake difficulty should be
// pruned from mempool since they will never be mined.  The same idea stands
// for SSGen and SSRtx
func (mp *txMemPool) PruneStakeTx(requiredStakeDifficulty, height int64) {
	// Protect concurrent access.
	mp.Lock()
	defer mp.Unlock()

	mp.pruneStakeTx(requiredStakeDifficulty, height)
}

func (mp *txMemPool) pruneStakeTx(requiredStakeDifficulty, height int64) {
	for _, tx := range mp.pool {
		txType := stake.DetermineTxType(tx.Tx)
		if txType == stake.TxTypeSStx &&
			tx.Height+int64(heightDiffToPruneTicket) < height {
			mp.removeTransaction(tx.Tx, true)
		}
		if txType == stake.TxTypeSStx &&
			tx.Tx.MsgTx().TxOut[0].Value < requiredStakeDifficulty {
			mp.removeTransaction(tx.Tx, true)
		}
		if (txType == stake.TxTypeSSRtx || txType == stake.TxTypeSSGen) &&
			tx.Height+int64(heightDiffToPruneVotes) < height {
			mp.removeTransaction(tx.Tx, true)
		}
	}
}

// PruneExpiredTx prunes expired transactions from the mempool that may no longer
// be able to be included into a block.
func (mp *txMemPool) PruneExpiredTx(height int64) {
	// Protect concurrent access.
	mp.Lock()
	defer mp.Unlock()

	mp.pruneExpiredTx(height)
}

func (mp *txMemPool) pruneExpiredTx(height int64) {
	for _, tx := range mp.pool {
		if tx.Tx.MsgTx().Expiry != 0 {
			if height >= int64(tx.Tx.MsgTx().Expiry) {
				txmpLog.Debugf("Pruning expired transaction %v from the "+
					"mempool", tx.Tx.Sha())
				mp.removeTransaction(tx.Tx, true)
			}
		}
	}
}

// ProcessOrphans determines if there are any orphans which depend on the passed
// transaction hash (it is possible that they are no longer orphans) and
// potentially accepts them to the memory pool.  It repeats the process for the
// newly accepted transactions (to detect further orphans which may no longer be
// orphans) until there are no more.
//
// It returns a slice of transactions added to the mempool.  A nil slice means
// no transactions were moved from the orphan pool to the mempool.
//
// This function is safe for concurrent access.
func (mp *txMemPool) ProcessOrphans(hash *chainhash.Hash) []*dcrutil.Tx {
	mp.Lock()
	acceptedTxns := mp.processOrphans(hash)
	mp.Unlock()

	return acceptedTxns
}

// ProcessTransaction is the main workhorse for handling insertion of new
// free-standing transactions into the memory pool.  It includes functionality
// such as rejecting duplicate transactions, ensuring transactions follow all
// rules, orphan transaction handling, and insertion into the memory pool.
//
// It returns a slice of transactions added to the mempool.  When the
// error is nil, the list will include the passed transaction itself along
// with any additional orphan transaactions that were added as a result of
// the passed one being accepted.
//
// This function is safe for concurrent access.
func (mp *txMemPool) ProcessTransaction(tx *dcrutil.Tx, allowOrphan,
	rateLimit, allowHighFees bool) ([]*dcrutil.Tx, error) {
	// Protect concurrent access.
	mp.Lock()
	defer mp.Unlock()

	txmpLog.Tracef("Processing transaction %v", tx.Sha())

	// Potentially accept the transaction to the memory pool.
	missingParents, err := mp.maybeAcceptTransaction(tx, true, rateLimit, allowHighFees)
	if err != nil {
		return nil, err
	}

	// If len(missingParents) == 0 then we know the tx is NOT an orphan
	if len(missingParents) == 0 {
		// Accept any orphan transactions that depend on this
		// transaction (they are no longer orphans) and repeat for those
		// accepted transactions until there are no more.
		newTxs := mp.processOrphans(tx.Sha())
		acceptedTxs := make([]*dcrutil.Tx, len(newTxs)+1)

		// Add the parent transaction first so remote nodes
		// do not add orphans.
		acceptedTxs[0] = tx
		copy(acceptedTxs[1:], newTxs)

		return acceptedTxs, nil
	}

	// The transaction is an orphan (has inputs missing).  Reject
	// it if the flag to allow orphans is not set.
	if !allowOrphan {
		// Only use the first missing parent transaction in
		// the error message.
		//
		// NOTE: RejectDuplicate is really not an accurate
		// reject code here, but it matches the reference
		// implementation and there isn't a better choice due
		// to the limited number of reject codes.  Missing
		// inputs is assumed to mean they are already spent
		// which is not really always the case.
		str := fmt.Sprintf("orphan transaction %v references "+
			"outputs of unknown or fully-spent "+
			"transaction %v", tx.Sha(), missingParents[0])
		return nil, txRuleError(wire.RejectDuplicate, str)
	}

	// Potentially add the orphan transaction to the orphan pool.
	err = mp.maybeAddOrphan(tx)
	if err != nil {
		return nil, err
	}

	return nil, nil
}

// Count returns the number of transactions in the main pool.  It does not
// include the orphan pool.
//
// This function is safe for concurrent access.
func (mp *txMemPool) Count() int {
	mp.RLock()
	defer mp.RUnlock()

	return len(mp.pool)
}

// TxShas returns a slice of hashes for all of the transactions in the memory
// pool.
//
// This function is safe for concurrent access.
func (mp *txMemPool) TxShas() []*chainhash.Hash {
	mp.RLock()
	defer mp.RUnlock()

	hashes := make([]*chainhash.Hash, len(mp.pool))
	i := 0
	for hash := range mp.pool {
		hashCopy := hash
		hashes[i] = &hashCopy
		i++
	}

	return hashes
}

// TxDescs returns a slice of descriptors for all the transactions in the pool.
// The descriptors are to be treated as read only.
//
// This function is safe for concurrent access.
func (mp *txMemPool) TxDescs() []*TxDesc {
	mp.RLock()
	defer mp.RUnlock()

	descs := make([]*TxDesc, len(mp.pool))
	i := 0
	for _, desc := range mp.pool {
		descs[i] = desc
		i++
	}

	return descs
}

// LastUpdated returns the last time a transaction was added to or removed from
// the main pool.  It does not include the orphan pool.
//
// This function is safe for concurrent access.
func (mp *txMemPool) LastUpdated() time.Time {
	return time.Unix(atomic.LoadInt64(&mp.lastUpdated), 0)
}

// CheckIfTxsExist checks a list of transaction hashes against the mempool
// and returns true if they all exist in the mempool, otherwise false.
//
// This function is safe for concurrent access.
func (mp *txMemPool) CheckIfTxsExist(hashes []chainhash.Hash) bool {
	mp.RLock()
	defer mp.RUnlock()

	inPool := true
	for _, h := range hashes {
		if _, exists := mp.pool[h]; !exists {
			inPool = false
			break
		}
	}

	return inPool
}

// newTxMemPool returns a new memory pool for validating and storing standalone
// transactions until they are mined into a block.
func newTxMemPool(server *server) *txMemPool {
	memPool := &txMemPool{
		server:        server,
		pool:          make(map[chainhash.Hash]*TxDesc),
		orphans:       make(map[chainhash.Hash]*dcrutil.Tx),
		orphansByPrev: make(map[chainhash.Hash]map[chainhash.Hash]*dcrutil.Tx),
		outpoints:     make(map[wire.OutPoint]*dcrutil.Tx),
		votes:         make(map[chainhash.Hash][]*VoteTx),
	}

	if !cfg.NoAddrIndex {
		memPool.addrindex = make(map[string]map[chainhash.Hash]struct{})
	}
	return memPool
}<|MERGE_RESOLUTION|>--- conflicted
+++ resolved
@@ -839,14 +839,9 @@
 // referenced by inputs of the passed transaction.
 //
 // This function MUST be called with the mempool lock held (for reads).
-<<<<<<< HEAD
 func (mp *txMemPool) fetchReferencedOutputScripts(tx *dcrutil.Tx) ([][]byte,
 	error) {
-	txStore, err := mp.fetchInputTransactions(tx)
-=======
-func (mp *txMemPool) fetchReferencedOutputScripts(tx *btcutil.Tx) ([][]byte, error) {
 	txStore, err := mp.fetchInputTransactions(tx, false)
->>>>>>> 43774fe6
 	if err != nil || len(txStore) == 0 {
 		return nil, err
 	}
@@ -1085,16 +1080,11 @@
 // fetch any missing inputs from the transaction pool.
 //
 // This function MUST be called with the mempool lock held (for reads).
-<<<<<<< HEAD
-func (mp *txMemPool) fetchInputTransactions(tx *dcrutil.Tx) (blockchain.TxStore,
+func (mp *txMemPool) fetchInputTransactions(tx *dcrutil.Tx, includeSpent bool) (blockchain.TxStore,
 	error) {
 	tv := mp.IsTxTreeValid(mp.server.blockManager.chainState.newestHash)
 	txStore, err := mp.server.blockManager.blockChain.FetchTransactionStore(tx,
-		tv)
-=======
-func (mp *txMemPool) fetchInputTransactions(tx *btcutil.Tx, includeSpent bool) (blockchain.TxStore, error) {
-	txStore, err := mp.server.blockManager.blockChain.FetchTransactionStore(tx, includeSpent)
->>>>>>> 43774fe6
+		tv, includeSpent)
 	if err != nil {
 		return nil, err
 	}
